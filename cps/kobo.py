#!/usr/bin/env python
# -*- coding: utf-8 -*-

#  This file is part of the Calibre-Web (https://github.com/janeczku/calibre-web)
#    Copyright (C) 2018-2019 shavitmichael, OzzieIsaacs
#
#  This program is free software: you can redistribute it and/or modify
#  it under the terms of the GNU General Public License as published by
#  the Free Software Foundation, either version 3 of the License, or
#  (at your option) any later version.
#
#  This program is distributed in the hope that it will be useful,
#  but WITHOUT ANY WARRANTY; without even the implied warranty of
#  MERCHANTABILITY or FITNESS FOR A PARTICULAR PURPOSE.  See the
#  GNU General Public License for more details.
#
#  You should have received a copy of the GNU General Public License
#  along with this program. If not, see <http://www.gnu.org/licenses/>.

import datetime
import sys
import base64
import os
import uuid
from time import gmtime, strftime
try:
    from urllib import unquote
except ImportError:
    from urllib.parse import unquote

from flask import (
    Blueprint,
    request,
    make_response,
    jsonify,
    current_app,
    url_for,
    redirect,
    abort
)
from flask_login import current_user, login_required
from werkzeug.datastructures import Headers
from sqlalchemy import func
from sqlalchemy.sql.expression import and_
import requests

from . import config, logger, kobo_auth, db, helper, ub
from .services import SyncToken as SyncToken
from .web import download_required
from .kobo_auth import requires_kobo_auth

KOBO_FORMATS = {"KEPUB": ["KEPUB"], "EPUB": ["EPUB3", "EPUB"]}
KOBO_STOREAPI_URL = "https://storeapi.kobo.com"

kobo = Blueprint("kobo", __name__, url_prefix="/kobo/<auth_token>")
kobo_auth.disable_failed_auth_redirect_for_blueprint(kobo)
kobo_auth.register_url_value_preprocessor(kobo)

log = logger.create()

def get_store_url_for_current_request():
    # Programmatically modify the current url to point to the official Kobo store
    base, sep, request_path_with_auth_token = request.full_path.rpartition("/kobo/")
    auth_token, sep, request_path = request_path_with_auth_token.rstrip("?").partition(
        "/"
    )
    return KOBO_STOREAPI_URL + "/" + request_path


CONNECTION_SPECIFIC_HEADERS = [
    "connection",
    "content-encoding",
    "content-length",
    "transfer-encoding",
]

def get_kobo_activated():
    return config.config_kobo_sync


def make_request_to_kobo_store(sync_token=None):
    outgoing_headers = Headers(request.headers)
    outgoing_headers.remove("Host")
    if sync_token:
        sync_token.set_kobo_store_header(outgoing_headers)

    store_response = requests.request(
        method=request.method,
        url=get_store_url_for_current_request(),
        headers=outgoing_headers,
        data=request.get_data(),
        allow_redirects=False,
        timeout=(2, 10)
    )
    return store_response


def redirect_or_proxy_request():
    if config.config_kobo_proxy:
        if request.method == "GET":
            return redirect(get_store_url_for_current_request(), 307)
        if request.method == "DELETE":
            log.info('Delete Book')
            return make_response(jsonify({}))
        else:
            # The Kobo device turns other request types into GET requests on redirects, so we instead proxy to the Kobo store ourselves.
            store_response = make_request_to_kobo_store()

            response_headers = store_response.headers
            for header_key in CONNECTION_SPECIFIC_HEADERS:
                response_headers.pop(header_key, default=None)

            return make_response(
                store_response.content, store_response.status_code, response_headers.items()
            )
    else:
        return make_response(jsonify({}))


def convert_to_kobo_timestamp_string(timestamp):
    return timestamp.strftime("%Y-%m-%dT%H:%M:%SZ")

@kobo.route("/v1/library/sync")
@requires_kobo_auth
@download_required
def HandleSyncRequest():
    sync_token = SyncToken.SyncToken.from_headers(request.headers)
    log.info("Kobo library sync request received.")
    if not current_app.wsgi_app.is_proxied:
        log.debug('Kobo: Received unproxied request, changed request port to server port')

    # TODO: Limit the number of books return per sync call, and rely on the sync-continuatation header
    # instead so that the device triggers another sync.

    new_books_last_modified = sync_token.books_last_modified
    new_books_last_created = sync_token.books_last_created
    new_reading_state_last_modified = sync_token.reading_state_last_modified
    sync_results = []

    # We reload the book database so that the user get's a fresh view of the library
    # in case of external changes (e.g: adding a book through Calibre).
    db.reconnect_db(config)

    # sqlite gives unexpected results when performing the last_modified comparison without the datetime cast.
    # It looks like it's treating the db.Books.last_modified field as a string and may fail
    # the comparison because of the +00:00 suffix.
    changed_entries = (
        db.session.query(db.Books)
        .join(db.Data)
        .filter(func.datetime(db.Books.last_modified) > sync_token.books_last_modified)
        .filter(db.Data.format.in_(KOBO_FORMATS))
        .all()
    )

    reading_states_in_new_entitlements = []
    for book in changed_entries:
        kobo_reading_state = get_or_create_reading_state(book.id)
        entitlement = {
            "BookEntitlement": create_book_entitlement(book),
            "BookMetadata": get_metadata(book),
        }

        if kobo_reading_state.last_modified > sync_token.reading_state_last_modified:
            entitlement["ReadingState"] = get_kobo_reading_state_response(book, kobo_reading_state)
            new_reading_state_last_modified = max(new_reading_state_last_modified, kobo_reading_state.last_modified)
            reading_states_in_new_entitlements.append(book.id)

        if book.timestamp > sync_token.books_last_created:
            sync_results.append({"NewEntitlement": entitlement})
        else:
            sync_results.append({"ChangedEntitlement": entitlement})

        new_books_last_modified = max(
            book.last_modified, new_books_last_modified
        )
        new_books_last_created = max(book.timestamp, new_books_last_created)

    changed_reading_states = (
        ub.session.query(ub.KoboReadingState)
        .filter(and_(func.datetime(ub.KoboReadingState.last_modified) > sync_token.reading_state_last_modified,
                     ub.KoboReadingState.user_id == current_user.id,
                     ub.KoboReadingState.book_id.notin_(reading_states_in_new_entitlements))))
    for kobo_reading_state in changed_reading_states.all():
        book = db.session.query(db.Books).filter(db.Books.id == kobo_reading_state.book_id).one()
        sync_results.append({
            "ChangedReadingState": {
                "ReadingState": get_kobo_reading_state_response(book, kobo_reading_state)
            }
        })
        new_reading_state_last_modified = max(new_reading_state_last_modified, kobo_reading_state.last_modified)

    sync_token.books_last_created = new_books_last_created
    sync_token.books_last_modified = new_books_last_modified
    sync_token.reading_state_last_modified = new_reading_state_last_modified

<<<<<<< HEAD
    return generate_sync_response(request, sync_token, entitlements)
=======
    if config.config_kobo_proxy:
        return generate_sync_response(request, sync_token, sync_results)

    return make_response(jsonify(sync_results))
    # Missing feature: Detect server-side book deletions.
>>>>>>> 8e1641da


def generate_sync_response(request, sync_token, sync_results):
    extra_headers = {}
    if config.config_kobo_proxy:
        # Merge in sync results from the official Kobo store.
        try:
            store_response = make_request_to_kobo_store(sync_token)

            store_sync_results = store_response.json()
            sync_results += store_sync_results
            sync_token.merge_from_store_response(store_response)
            extra_headers["x-kobo-sync"] = store_response.headers.get("x-kobo-sync")
            extra_headers["x-kobo-sync-mode"] = store_response.headers.get("x-kobo-sync-mode")
            extra_headers["x-kobo-recent-reads"] = store_response.headers.get("x-kobo-recent-reads")

        except Exception as e:
            log.error("Failed to receive or parse response from Kobo's sync endpoint: " + str(e))
    sync_token.to_headers(extra_headers)

    response = make_response(jsonify(sync_results), extra_headers)

    return response


@kobo.route("/v1/library/<book_uuid>/metadata")
@requires_kobo_auth
@download_required
def HandleMetadataRequest(book_uuid):
    if not current_app.wsgi_app.is_proxied:
        log.debug('Kobo: Received unproxied request, changed request port to server port')
    log.info("Kobo library metadata request received for book %s" % book_uuid)
    book = db.session.query(db.Books).filter(db.Books.uuid == book_uuid).first()
    if not book or not book.data:
        log.info(u"Book %s not found in database", book_uuid)
        return redirect_or_proxy_request()

    metadata = get_metadata(book)
    return jsonify([metadata])


def get_download_url_for_book(book, book_format):
    if not current_app.wsgi_app.is_proxied:
        return "{url_scheme}://{url_base}:{url_port}/download/{book_id}/{book_format}".format(
            url_scheme=request.scheme,
            url_base=request.host,
            url_port=config.config_port,
            book_id=book.id,
            book_format=book_format.lower()
        )
    return url_for(
        "web.download_link",
        book_id=book.id,
        book_format=book_format.lower(),
        _external=True,
    )


def create_book_entitlement(book):
    book_uuid = book.uuid
    return {
        "Accessibility": "Full",
        "ActivePeriod": {"From": convert_to_kobo_timestamp_string(datetime.datetime.now())},
        "Created": convert_to_kobo_timestamp_string(book.timestamp),
        "CrossRevisionId": book_uuid,
        "Id": book_uuid,
        "IsHiddenFromArchive": False,
        "IsLocked": False,
        # Setting this to true removes from the device.
        "IsRemoved": False,
        "LastModified": convert_to_kobo_timestamp_string(book.last_modified),
        "OriginCategory": "Imported",
        "RevisionId": book_uuid,
        "Status": "Active",
    }


def get_description(book):
    if not book.comments:
        return None
    return book.comments[0].text


# TODO handle multiple authors
def get_author(book):
    if not book.authors:
        return None
    return book.authors[0].name


def get_publisher(book):
    if not book.publishers:
        return None
    return book.publishers[0].name


def get_series(book):
    if not book.series:
        return None
    return book.series[0].name


def get_metadata(book):
    download_urls = []
    for book_data in book.data:
        if book_data.format not in KOBO_FORMATS:
            continue
        for kobo_format in KOBO_FORMATS[book_data.format]:
            # log.debug('Id: %s, Format: %s' % (book.id, kobo_format))
            download_urls.append(
                {
                    "Format": kobo_format,
                    "Size": book_data.uncompressed_size,
                    "Url": get_download_url_for_book(book, book_data.format),
                    # The Kobo forma accepts platforms: (Generic, Android)
                    "Platform": "Generic",
                    # "DrmType": "None", # Not required
                }
            )

    book_uuid = book.uuid
    metadata = {
        "Categories": ["00000000-0000-0000-0000-000000000001",],
        "Contributors": get_author(book),
        "CoverImageId": book_uuid,
        "CrossRevisionId": book_uuid,
        "CurrentDisplayPrice": {"CurrencyCode": "USD", "TotalAmount": 0},
        "CurrentLoveDisplayPrice": {"TotalAmount": 0},
        "Description": get_description(book),
        "DownloadUrls": download_urls,
        "EntitlementId": book_uuid,
        "ExternalIds": [],
        "Genre": "00000000-0000-0000-0000-000000000001",
        "IsEligibleForKoboLove": False,
        "IsInternetArchive": False,
        "IsPreOrder": False,
        "IsSocialEnabled": True,
        "Language": "en",
        "PhoneticPronunciations": {},
        # TODO: Fix book.pubdate to return a datetime object so that we can easily
        # convert it to the format Kobo devices expect.
        "PublicationDate": book.pubdate,
        "Publisher": {"Imprint": "", "Name": get_publisher(book),},
        "RevisionId": book_uuid,
        "Title": book.title,
        "WorkId": book_uuid,
    }

    if get_series(book):
        if sys.version_info < (3, 0):
            name = get_series(book).encode("utf-8")
        else:
            name = get_series(book)
        metadata["Series"] = {
            "Name": get_series(book),
            "Number": book.series_index,
            "NumberFloat": float(book.series_index),
            # Get a deterministic id based on the series name.
            "Id": uuid.uuid3(uuid.NAMESPACE_DNS, name),
        }

    return metadata


@kobo.route("/v1/library/<book_uuid>/state", methods=["GET", "PUT"])
@login_required
def HandleStateRequest(book_uuid):
    book = db.session.query(db.Books).filter(db.Books.uuid == book_uuid).first()
    if not book or not book.data:
        log.info(u"Book %s not found in database", book_uuid)
        return redirect_or_proxy_request()

    kobo_reading_state = get_or_create_reading_state(book.id)

    if request.method == "GET":
        return jsonify([get_kobo_reading_state_response(book, kobo_reading_state)])
    else:
        update_results_response = {"EntitlementId": book_uuid}

        request_data = request.json
        if "ReadingStates" not in request_data:
            abort(400, description="Malformed request data is missing 'ReadingStates' key")
        request_reading_state = request_data["ReadingStates"][0]

        request_bookmark = request_reading_state.get("CurrentBookmark")
        if request_bookmark:
            current_bookmark = kobo_reading_state.current_bookmark
            current_bookmark.progress_percent = request_bookmark.get("ProgressPercent")
            current_bookmark.content_source_progress_percent = request_bookmark.get("ContentSourceProgressPercent")
            location = request_bookmark.get("Location")
            if location:
                current_bookmark.location_value = location.get("Value")
                current_bookmark.location_type = location.get("Type")
                current_bookmark.location_source = location.get("Source")
            update_results_response["CurrentBookmarkResult"] = {"Result": "Success"}

        request_statistics = request_reading_state.get("Statistics")
        if request_statistics:
            statistics = kobo_reading_state.statistics
            statistics.spent_reading_minutes = request_statistics.get("SpentReadingMinutes")
            statistics.remaining_time_minutes = request_statistics.get("RemainingTimeMinutes")
            update_results_response["StatisticsResult"] = {"Result": "Success"}

        request_status_info = request_reading_state.get("StatusInfo")
        if request_status_info:
            book_read = kobo_reading_state.book_read_link
            new_book_read_status = get_ub_read_status(request_status_info.get("Status"))
            if new_book_read_status == ub.ReadBook.STATUS_IN_PROGRESS and new_book_read_status != book_read.read_status:
                book_read.times_started_reading += 1
                book_read.last_time_started_reading = datetime.datetime.utcnow()
            book_read.read_status = new_book_read_status
            update_results_response["StatusInfoResult"] = {"Result": "Success"}

        ub.session.merge(kobo_reading_state)
        ub.session.commit()
        return jsonify({
            "RequestResult": "Success",
            "UpdateResults": [update_results_response],
        })


def get_read_status_for_kobo(ub_book_read):
    enum_to_string_map = {
        None: "ReadyToRead",
        ub.ReadBook.STATUS_UNREAD: "ReadyToRead",
        ub.ReadBook.STATUS_FINISHED: "Finished",
        ub.ReadBook.STATUS_IN_PROGRESS: "Reading",
    }
    return enum_to_string_map[ub_book_read.read_status]


def get_ub_read_status(kobo_read_status):
    string_to_enum_map = {
        None: None,
        "ReadyToRead": ub.ReadBook.STATUS_UNREAD,
        "Finished": ub.ReadBook.STATUS_FINISHED,
        "Reading": ub.ReadBook.STATUS_IN_PROGRESS,
    }
    return string_to_enum_map[kobo_read_status]


def get_or_create_reading_state(book_id):
    book_read = ub.session.query(ub.ReadBook).filter(and_(ub.ReadBook.book_id == book_id,
                                                          ub.ReadBook.user_id == current_user.id)).one_or_none()
    if not book_read:
        book_read = ub.ReadBook(user_id=current_user.id, book_id=book_id)
    if not book_read.kobo_reading_state:
        kobo_reading_state = ub.KoboReadingState(user_id=book_read.user_id, book_id=book_id)
        kobo_reading_state.current_bookmark = ub.KoboBookmark()
        kobo_reading_state.statistics = ub.KoboStatistics()
        book_read.kobo_reading_state = kobo_reading_state
    ub.session.add(book_read)
    ub.session.commit()
    return book_read.kobo_reading_state


def get_kobo_reading_state_response(book, kobo_reading_state):
    return {
        "EntitlementId": book.uuid,
        "Created": convert_to_kobo_timestamp_string(book.timestamp),
        "LastModified": convert_to_kobo_timestamp_string(kobo_reading_state.last_modified),
        # AFAICT PriorityTimestamp is always equal to LastModified.
        "PriorityTimestamp": convert_to_kobo_timestamp_string(kobo_reading_state.priority_timestamp),
        "StatusInfo": get_status_info_response(kobo_reading_state.book_read_link),
        "Statistics": get_statistics_response(kobo_reading_state.statistics),
        "CurrentBookmark": get_current_bookmark_response(kobo_reading_state.current_bookmark),
    }


def get_status_info_response(book_read):
    resp = {
        "LastModified": convert_to_kobo_timestamp_string(book_read.last_modified),
        "Status": get_read_status_for_kobo(book_read),
        "TimesStartedReading": book_read.times_started_reading,
    }
    if book_read.last_time_started_reading:
        resp["LastTimeStartedReading"] = convert_to_kobo_timestamp_string(book_read.last_time_started_reading)
    return resp


def get_statistics_response(statistics):
    resp = {
        "LastModified": convert_to_kobo_timestamp_string(statistics.last_modified),
    }
    if statistics.spent_reading_minutes:
        resp["SpentReadingMinutes"] = statistics.spent_reading_minutes
    if statistics.remaining_time_minutes:
        resp["RemainingTimeMinutes"] = statistics.remaining_time_minutes
    return resp


def get_current_bookmark_response(current_bookmark):
    resp = {
        "LastModified": convert_to_kobo_timestamp_string(current_bookmark.last_modified),
    }
    if current_bookmark.progress_percent:
        resp["ProgressPercent"] = current_bookmark.progress_percent
    if current_bookmark.content_source_progress_percent:
        resp["ContentSourceProgressPercent"] = current_bookmark.content_source_progress_percent
    if current_bookmark.location_value:
        resp["Location"] = {
            "Value": current_bookmark.location_value,
            "Type": current_bookmark.location_type,
            "Source": current_bookmark.location_source,
        }
    return resp


@kobo.route("/<book_uuid>/image.jpg")
@requires_kobo_auth
def HandleCoverImageRequest(book_uuid):
    log.debug("Cover request received for book %s" % book_uuid)
    book_cover = helper.get_book_cover_with_uuid(
        book_uuid, use_generic_cover_on_failure=False
    )
    if not book_cover:
        if config.config_kobo_proxy:
            return redirect(get_store_url_for_current_request(), 307)
        else:
            abort(404)
    return book_cover


@kobo.route("")
def TopLevelEndpoint():
    return make_response(jsonify({}))


# TODO: Implement the following routes
@kobo.route("/v1/library/<dummy>", methods=["DELETE", "GET"])
@kobo.route("/v1/library/tags", methods=["POST"])
@kobo.route("/v1/library/tags/<shelf_name>", methods=["POST"])
@kobo.route("/v1/library/tags/<tag_id>", methods=["DELETE"])
def HandleUnimplementedRequest(dummy=None, book_uuid=None, shelf_name=None, tag_id=None):
    log.debug("Unimplemented Library Request received: %s", request.base_url)
    return redirect_or_proxy_request()


# TODO: Implement the following routes
@kobo.route("/v1/user/loyalty/<dummy>", methods=["GET", "POST"])
@kobo.route("/v1/user/profile", methods=["GET", "POST"])
@kobo.route("/v1/user/wishlist", methods=["GET", "POST"])
@kobo.route("/v1/user/recommendations", methods=["GET", "POST"])
@kobo.route("/v1/analytics/<dummy>", methods=["GET", "POST"])
def HandleUserRequest(dummy=None):
    log.debug("Unimplemented User Request received: %s", request.base_url)
    return redirect_or_proxy_request()


@kobo.route("/v1/products/<dummy>/prices", methods=["GET", "POST"])
@kobo.route("/v1/products/<dummy>/recommendations", methods=["GET", "POST"])
@kobo.route("/v1/products/<dummy>/nextread", methods=["GET", "POST"])
@kobo.route("/v1/products/<dummy>/reviews", methods=["GET", "POST"])
@kobo.route("/v1/products/books/<dummy>", methods=["GET", "POST"])
@kobo.route("/v1/products/dailydeal", methods=["GET", "POST"])
@kobo.route("/v1/products", methods=["GET", "POST"])
def HandleProductsRequest(dummy=None):
    log.debug("Unimplemented Products Request received: %s", request.base_url)
    return redirect_or_proxy_request()


@kobo.app_errorhandler(404)
def handle_404(err):
    # This handler acts as a catch-all for endpoints that we don't have an interest in
    # implementing (e.g: v1/analytics/gettests, v1/user/recommendations, etc)
    log.debug("Unknown Request received: %s", request.base_url)
    return redirect_or_proxy_request()


def make_calibre_web_auth_response():
    # As described in kobo_auth.py, CalibreWeb doesn't make use practical use of this auth/device API call for
    # authentation (nor for authorization). We return a dummy response just to keep the device happy.
    content = request.get_json()
    AccessToken = base64.b64encode(os.urandom(24)).decode('utf-8')
    RefreshToken = base64.b64encode(os.urandom(24)).decode('utf-8')
    return  make_response(
        jsonify(
            {
                "AccessToken": AccessToken,
                "RefreshToken": RefreshToken,
                "TokenType": "Bearer",
                "TrackingId": str(uuid.uuid4()),
                "UserKey": content['UserKey'],
            }
        )
    )


@kobo.route("/v1/auth/device", methods=["POST"])
@requires_kobo_auth
def HandleAuthRequest():
    log.debug('Kobo Auth request')
    if config.config_kobo_proxy:
        try:
            return redirect_or_proxy_request()
        except:
            log.error("Failed to receive or parse response from Kobo's auth endpoint. Falling back to un-proxied mode.")
    return make_calibre_web_auth_response()


def make_calibre_web_init_response(calibre_web_url):
        resources = NATIVE_KOBO_RESOURCES(calibre_web_url)
        response = make_response(jsonify({"Resources": resources}))
        response.headers["x-kobo-apitoken"] = "e30="
        return response


@kobo.route("/v1/initialization")
@requires_kobo_auth
def HandleInitRequest():
    log.info('Init')

    if not current_app.wsgi_app.is_proxied:
        log.debug('Kobo: Received unproxied request, changed request port to server port')
        calibre_web_url = "{url_scheme}://{url_base}:{url_port}".format(
            url_scheme=request.scheme,
            url_base=request.host,
            url_port=config.config_port
        )
    else:
        calibre_web_url = url_for("web.index", _external=True).strip("/")

    if config.config_kobo_proxy:
        try:
            store_response = make_request_to_kobo_store()

            store_response_json = store_response.json()
            if "Resources" in store_response_json:
                kobo_resources = store_response_json["Resources"]
                # calibre_web_url = url_for("web.index", _external=True).strip("/")
                kobo_resources["image_host"] = calibre_web_url
                kobo_resources["image_url_quality_template"] = unquote(calibre_web_url + url_for("kobo.HandleCoverImageRequest",
                    auth_token = kobo_auth.get_auth_token(),
                    book_uuid="{ImageId}"))
                kobo_resources["image_url_template"] = unquote(calibre_web_url + url_for("kobo.HandleCoverImageRequest",
                    auth_token = kobo_auth.get_auth_token(),
                    book_uuid="{ImageId}"))

            return make_response(store_response_json, store_response.status_code)
        except:
            log.error("Failed to receive or parse response from Kobo's init endpoint. Falling back to un-proxied mode.")

    return make_calibre_web_init_response(calibre_web_url)


def NATIVE_KOBO_RESOURCES(calibre_web_url):
    return {
        "account_page": "https://secure.kobobooks.com/profile",
        "account_page_rakuten": "https://my.rakuten.co.jp/",
        "add_entitlement": "https://storeapi.kobo.com/v1/library/{RevisionIds}",
        "affiliaterequest": "https://storeapi.kobo.com/v1/affiliate",
        "audiobook_subscription_orange_deal_inclusion_url": "https://authorize.kobo.com/inclusion",
        "authorproduct_recommendations": "https://storeapi.kobo.com/v1/products/books/authors/recommendations",
        "autocomplete": "https://storeapi.kobo.com/v1/products/autocomplete",
        "blackstone_header": {"key": "x-amz-request-payer", "value": "requester"},
        "book": "https://storeapi.kobo.com/v1/products/books/{ProductId}",
        "book_detail_page": "https://store.kobobooks.com/{culture}/ebook/{slug}",
        "book_detail_page_rakuten": "http://books.rakuten.co.jp/rk/{crossrevisionid}",
        "book_landing_page": "https://store.kobobooks.com/ebooks",
        "book_subscription": "https://storeapi.kobo.com/v1/products/books/subscriptions",
        "categories": "https://storeapi.kobo.com/v1/categories",
        "categories_page": "https://store.kobobooks.com/ebooks/categories",
        "category": "https://storeapi.kobo.com/v1/categories/{CategoryId}",
        "category_featured_lists": "https://storeapi.kobo.com/v1/categories/{CategoryId}/featured",
        "category_products": "https://storeapi.kobo.com/v1/categories/{CategoryId}/products",
        "checkout_borrowed_book": "https://storeapi.kobo.com/v1/library/borrow",
        "configuration_data": "https://storeapi.kobo.com/v1/configuration",
        "content_access_book": "https://storeapi.kobo.com/v1/products/books/{ProductId}/access",
        "customer_care_live_chat": "https://v2.zopim.com/widget/livechat.html?key=Y6gwUmnu4OATxN3Tli4Av9bYN319BTdO",
        "daily_deal": "https://storeapi.kobo.com/v1/products/dailydeal",
        "deals": "https://storeapi.kobo.com/v1/deals",
        "delete_entitlement": "https://storeapi.kobo.com/v1/library/{Ids}",
        "delete_tag": "https://storeapi.kobo.com/v1/library/tags/{TagId}",
        "delete_tag_items": "https://storeapi.kobo.com/v1/library/tags/{TagId}/items/delete",
        "device_auth": "https://storeapi.kobo.com/v1/auth/device",
        "device_refresh": "https://storeapi.kobo.com/v1/auth/refresh",
        "dictionary_host": "https://kbdownload1-a.akamaihd.net",
        "discovery_host": "https://discovery.kobobooks.com",
        "eula_page": "https://www.kobo.com/termsofuse?style=onestore",
        "exchange_auth": "https://storeapi.kobo.com/v1/auth/exchange",
        "external_book": "https://storeapi.kobo.com/v1/products/books/external/{Ids}",
        "facebook_sso_page": "https://authorize.kobo.com/signin/provider/Facebook/login?returnUrl=http://store.kobobooks.com/",
        "featured_list": "https://storeapi.kobo.com/v1/products/featured/{FeaturedListId}",
        "featured_lists": "https://storeapi.kobo.com/v1/products/featured",
        "free_books_page": {
            "EN": "https://www.kobo.com/{region}/{language}/p/free-ebooks",
            "FR": "https://www.kobo.com/{region}/{language}/p/livres-gratuits",
            "IT": "https://www.kobo.com/{region}/{language}/p/libri-gratuiti",
            "NL": "https://www.kobo.com/{region}/{language}/List/bekijk-het-overzicht-van-gratis-ebooks/QpkkVWnUw8sxmgjSlCbJRg",
            "PT": "https://www.kobo.com/{region}/{language}/p/livros-gratis",
        },
        "fte_feedback": "https://storeapi.kobo.com/v1/products/ftefeedback",
        "get_tests_request": "https://storeapi.kobo.com/v1/analytics/gettests",
        "giftcard_epd_redeem_url": "https://www.kobo.com/{storefront}/{language}/redeem-ereader",
        "giftcard_redeem_url": "https://www.kobo.com/{storefront}/{language}/redeem",
        "help_page": "http://www.kobo.com/help",
        "image_host": calibre_web_url,
        "image_url_quality_template": unquote(calibre_web_url + url_for("kobo.HandleCoverImageRequest",
                auth_token = kobo_auth.get_auth_token(),
                book_uuid="{ImageId}")),
        "image_url_template":  unquote(calibre_web_url + url_for("kobo.HandleCoverImageRequest",
                auth_token = kobo_auth.get_auth_token(),
                book_uuid="{ImageId}")),
        "kobo_audiobooks_enabled": "False",
        "kobo_audiobooks_orange_deal_enabled": "False",
        "kobo_audiobooks_subscriptions_enabled": "False",
        "kobo_nativeborrow_enabled": "True",
        "kobo_onestorelibrary_enabled": "False",
        "kobo_redeem_enabled": "True",
        "kobo_shelfie_enabled": "False",
        "kobo_subscriptions_enabled": "False",
        "kobo_superpoints_enabled": "False",
        "kobo_wishlist_enabled": "True",
        "library_book": "https://storeapi.kobo.com/v1/user/library/books/{LibraryItemId}",
        "library_items": "https://storeapi.kobo.com/v1/user/library",
        "library_metadata": "https://storeapi.kobo.com/v1/library/{Ids}/metadata",
        "library_prices": "https://storeapi.kobo.com/v1/user/library/previews/prices",
        "library_stack": "https://storeapi.kobo.com/v1/user/library/stacks/{LibraryItemId}",
        "library_sync": "https://storeapi.kobo.com/v1/library/sync",
        "love_dashboard_page": "https://store.kobobooks.com/{culture}/kobosuperpoints",
        "love_points_redemption_page": "https://store.kobobooks.com/{culture}/KoboSuperPointsRedemption?productId={ProductId}",
        "magazine_landing_page": "https://store.kobobooks.com/emagazines",
        "notifications_registration_issue": "https://storeapi.kobo.com/v1/notifications/registration",
        "oauth_host": "https://oauth.kobo.com",
        "overdrive_account": "https://auth.overdrive.com/account",
        "overdrive_library": "https://{libraryKey}.auth.overdrive.com/library",
        "overdrive_library_finder_host": "https://libraryfinder.api.overdrive.com",
        "overdrive_thunder_host": "https://thunder.api.overdrive.com",
        "password_retrieval_page": "https://www.kobobooks.com/passwordretrieval.html",
        "post_analytics_event": "https://storeapi.kobo.com/v1/analytics/event",
        "privacy_page": "https://www.kobo.com/privacypolicy?style=onestore",
        "product_nextread": "https://storeapi.kobo.com/v1/products/{ProductIds}/nextread",
        "product_prices": "https://storeapi.kobo.com/v1/products/{ProductIds}/prices",
        "product_recommendations": "https://storeapi.kobo.com/v1/products/{ProductId}/recommendations",
        "product_reviews": "https://storeapi.kobo.com/v1/products/{ProductIds}/reviews",
        "products": "https://storeapi.kobo.com/v1/products",
        "provider_external_sign_in_page": "https://authorize.kobo.com/ExternalSignIn/{providerName}?returnUrl=http://store.kobobooks.com/",
        "purchase_buy": "https://www.kobo.com/checkout/createpurchase/",
        "purchase_buy_templated": "https://www.kobo.com/{culture}/checkout/createpurchase/{ProductId}",
        "quickbuy_checkout": "https://storeapi.kobo.com/v1/store/quickbuy/{PurchaseId}/checkout",
        "quickbuy_create": "https://storeapi.kobo.com/v1/store/quickbuy/purchase",
        "rating": "https://storeapi.kobo.com/v1/products/{ProductId}/rating/{Rating}",
        "reading_state": "https://storeapi.kobo.com/v1/library/{Ids}/state",
        "redeem_interstitial_page": "https://store.kobobooks.com",
        "registration_page": "https://authorize.kobo.com/signup?returnUrl=http://store.kobobooks.com/",
        "related_items": "https://storeapi.kobo.com/v1/products/{Id}/related",
        "remaining_book_series": "https://storeapi.kobo.com/v1/products/books/series/{SeriesId}",
        "rename_tag": "https://storeapi.kobo.com/v1/library/tags/{TagId}",
        "review": "https://storeapi.kobo.com/v1/products/reviews/{ReviewId}",
        "review_sentiment": "https://storeapi.kobo.com/v1/products/reviews/{ReviewId}/sentiment/{Sentiment}",
        "shelfie_recommendations": "https://storeapi.kobo.com/v1/user/recommendations/shelfie",
        "sign_in_page": "https://authorize.kobo.com/signin?returnUrl=http://store.kobobooks.com/",
        "social_authorization_host": "https://social.kobobooks.com:8443",
        "social_host": "https://social.kobobooks.com",
        "stacks_host_productId": "https://store.kobobooks.com/collections/byproductid/",
        "store_home": "www.kobo.com/{region}/{language}",
        "store_host": "store.kobobooks.com",
        "store_newreleases": "https://store.kobobooks.com/{culture}/List/new-releases/961XUjtsU0qxkFItWOutGA",
        "store_search": "https://store.kobobooks.com/{culture}/Search?Query={query}",
        "store_top50": "https://store.kobobooks.com/{culture}/ebooks/Top",
        "tag_items": "https://storeapi.kobo.com/v1/library/tags/{TagId}/Items",
        "tags": "https://storeapi.kobo.com/v1/library/tags",
        "taste_profile": "https://storeapi.kobo.com/v1/products/tasteprofile",
        "update_accessibility_to_preview": "https://storeapi.kobo.com/v1/library/{EntitlementIds}/preview",
        "use_one_store": "False",
        "user_loyalty_benefits": "https://storeapi.kobo.com/v1/user/loyalty/benefits",
        "user_platform": "https://storeapi.kobo.com/v1/user/platform",
        "user_profile": "https://storeapi.kobo.com/v1/user/profile",
        "user_ratings": "https://storeapi.kobo.com/v1/user/ratings",
        "user_recommendations": "https://storeapi.kobo.com/v1/user/recommendations",
        "user_reviews": "https://storeapi.kobo.com/v1/user/reviews",
        "user_wishlist": "https://storeapi.kobo.com/v1/user/wishlist",
        "userguide_host": "https://kbdownload1-a.akamaihd.net",
        "wishlist_page": "https://store.kobobooks.com/{region}/{language}/account/wishlist",
    }<|MERGE_RESOLUTION|>--- conflicted
+++ resolved
@@ -193,15 +193,11 @@
     sync_token.books_last_modified = new_books_last_modified
     sync_token.reading_state_last_modified = new_reading_state_last_modified
 
-<<<<<<< HEAD
-    return generate_sync_response(request, sync_token, entitlements)
-=======
     if config.config_kobo_proxy:
         return generate_sync_response(request, sync_token, sync_results)
 
     return make_response(jsonify(sync_results))
     # Missing feature: Detect server-side book deletions.
->>>>>>> 8e1641da
 
 
 def generate_sync_response(request, sync_token, sync_results):
