# -*- coding: utf-8 -*-

#  This file is part of the Calibre-Web (https://github.com/janeczku/calibre-web)
#    Copyright (C) 2012-2019 mutschler, jkrehm, cervinko, janeczku, OzzieIsaacs, csitko
#                            ok11, issmirnov, idalin
#
#  This program is free software: you can redistribute it and/or modify
#  it under the terms of the GNU General Public License as published by
#  the Free Software Foundation, either version 3 of the License, or
#  (at your option) any later version.
#
#  This program is distributed in the hope that it will be useful,
#  but WITHOUT ANY WARRANTY; without even the implied warranty of
#  MERCHANTABILITY or FITNESS FOR A PARTICULAR PURPOSE.  See the
#  GNU General Public License for more details.
#
#  You should have received a copy of the GNU General Public License
#  along with this program. If not, see <http://www.gnu.org/licenses/>.

from __future__ import division, print_function, unicode_literals
import os
import datetime
from binascii import hexlify

from flask import g
from flask_babel import gettext as _
from flask_login import AnonymousUserMixin
from werkzeug.local import LocalProxy
try:
    from flask_dance.consumer.backend.sqla import OAuthConsumerMixin
    oauth_support = True
except ImportError:
    # fails on flask-dance >1.3, due to renaming
    try:
        from flask_dance.consumer.storage.sqla import OAuthConsumerMixin
        oauth_support = True
    except ImportError:
        oauth_support = False
from sqlalchemy import create_engine, exc, exists
from sqlalchemy import Column, ForeignKey
from sqlalchemy import String, Integer, SmallInteger, Boolean, DateTime
from sqlalchemy.orm import relationship, sessionmaker
from sqlalchemy.ext.declarative import declarative_base
from werkzeug.security import generate_password_hash

from . import constants # , config


session = None
Base = declarative_base()


def get_sidebar_config(kwargs=None):
    kwargs = kwargs or []
    if 'content' in kwargs:
        content = kwargs['content']
        content = isinstance(content, (User,LocalProxy)) and not content.role_anonymous()
    else:
        content = 'conf' in kwargs
    sidebar = list()
    sidebar.append({"glyph": "glyphicon-book", "text": _('Recently Added'), "link": 'web.index', "id": "new",
                    "visibility": constants.SIDEBAR_RECENT, 'public': True, "page": "root",
                    "show_text": _('Show recent books'), "config_show":True})
    sidebar.append({"glyph": "glyphicon-fire", "text": _('Hot Books'), "link": 'web.books_list', "id": "hot",
                    "visibility": constants.SIDEBAR_HOT, 'public': True, "page": "hot", "show_text": _('Show Hot Books'),
                    "config_show":True})
    sidebar.append(
        {"glyph": "glyphicon-star", "text": _('Top Rated Books'), "link": 'web.books_list', "id": "rated",
         "visibility": constants.SIDEBAR_BEST_RATED, 'public': True, "page": "rated",
         "show_text": _('Show Top Rated Books'), "config_show":True})
    sidebar.append({"glyph": "glyphicon-eye-open", "text": _('Read Books'), "link": 'web.books_list', "id": "read",
                    "visibility": constants.SIDEBAR_READ_AND_UNREAD, 'public': (not g.user.is_anonymous), "page": "read",
                    "show_text": _('Show read and unread'), "config_show": content})
    sidebar.append(
        {"glyph": "glyphicon-eye-close", "text": _('Unread Books'), "link": 'web.books_list', "id": "unread",
         "visibility": constants.SIDEBAR_READ_AND_UNREAD, 'public': (not g.user.is_anonymous), "page": "unread",
         "show_text": _('Show unread'), "config_show":False})
    sidebar.append({"glyph": "glyphicon-random", "text": _('Discover'), "link": 'web.books_list', "id": "rand",
                    "visibility": constants.SIDEBAR_RANDOM, 'public': True, "page": "discover",
                    "show_text": _('Show random books'), "config_show":True})
    sidebar.append({"glyph": "glyphicon-inbox", "text": _('Categories'), "link": 'web.category_list', "id": "cat",
                    "visibility": constants.SIDEBAR_CATEGORY, 'public': True, "page": "category",
                    "show_text": _('Show category selection'), "config_show":True})
    sidebar.append({"glyph": "glyphicon-bookmark", "text": _('Series'), "link": 'web.series_list', "id": "serie",
                    "visibility": constants.SIDEBAR_SERIES, 'public': True, "page": "series",
                    "show_text": _('Show series selection'), "config_show":True})
    sidebar.append({"glyph": "glyphicon-user", "text": _('Authors'), "link": 'web.author_list', "id": "author",
                    "visibility": constants.SIDEBAR_AUTHOR, 'public': True, "page": "author",
                    "show_text": _('Show author selection'), "config_show":True})
    sidebar.append(
        {"glyph": "glyphicon-text-size", "text": _('Publishers'), "link": 'web.publisher_list', "id": "publisher",
         "visibility": constants.SIDEBAR_PUBLISHER, 'public': True, "page": "publisher",
         "show_text": _('Show publisher selection'), "config_show":True})
    sidebar.append({"glyph": "glyphicon-flag", "text": _('Languages'), "link": 'web.language_overview', "id": "lang",
                    "visibility": constants.SIDEBAR_LANGUAGE, 'public': (g.user.filter_language() == 'all'),
                    "page": "language",
                    "show_text": _('Show language selection'), "config_show":True})
    sidebar.append({"glyph": "glyphicon-star-empty", "text": _('Ratings'), "link": 'web.ratings_list', "id": "rate",
                    "visibility": constants.SIDEBAR_RATING, 'public': True,
                    "page": "rating", "show_text": _('Show ratings selection'), "config_show":True})
    sidebar.append({"glyph": "glyphicon-file", "text": _('File formats'), "link": 'web.formats_list', "id": "format",
                    "visibility": constants.SIDEBAR_FORMAT, 'public': True,
                    "page": "format", "show_text": _('Show file formats selection'), "config_show":True})
    return sidebar



class UserBase:

    @property
    def is_authenticated(self):
        return True

    def _has_role(self, role_flag):
        return constants.has_flag(self.role, role_flag)

    def role_admin(self):
        return self._has_role(constants.ROLE_ADMIN)

    def role_download(self):
        return self._has_role(constants.ROLE_DOWNLOAD)

    def role_upload(self):
        return self._has_role(constants.ROLE_UPLOAD)

    def role_edit(self):
        return self._has_role(constants.ROLE_EDIT)

    def role_passwd(self):
        return self._has_role(constants.ROLE_PASSWD)

    def role_anonymous(self):
        return self._has_role(constants.ROLE_ANONYMOUS)

    def role_edit_shelfs(self):
        return self._has_role(constants.ROLE_EDIT_SHELFS)

    def role_delete_books(self):
        return self._has_role(constants.ROLE_DELETE_BOOKS)

    def role_viewer(self):
        return self._has_role(constants.ROLE_VIEWER)

    @property
    def is_active(self):
        return True

    @property
    def is_anonymous(self):
        return self.role_anonymous()

    def get_id(self):
        return str(self.id)

    def filter_language(self):
        return self.default_language

    def check_visibility(self, value):
        return constants.has_flag(self.sidebar_view, value)

    def show_detail_random(self):
        return self.check_visibility(constants.DETAIL_RANDOM)

    def list_denied_tags(self):
        mct = self.denied_tags.split(",")
        return [t.strip() for t in mct]

    def list_allowed_tags(self):
        mct = self.allowed_tags.split(",")
        return [t.strip() for t in mct]

    def list_denied_column_values(self):
        mct = self.denied_column_value.split(",")
        return [t.strip() for t in mct]

    def list_allowed_column_values(self):
        mct = self.allowed_column_value.split(",")
        return [t.strip() for t in mct]

    def __repr__(self):
        return '<User %r>' % self.nickname


# Baseclass for Users in Calibre-Web, settings which are depending on certain users are stored here. It is derived from
# User Base (all access methods are declared there)
class User(UserBase, Base):
    __tablename__ = 'user'
    __table_args__ = {'sqlite_autoincrement': True}

    id = Column(Integer, primary_key=True)
    nickname = Column(String(64), unique=True)
    email = Column(String(120), unique=True, default="")
    role = Column(SmallInteger, default=constants.ROLE_USER)
    password = Column(String)
    kindle_mail = Column(String(120), default="")
    shelf = relationship('Shelf', backref='user', lazy='dynamic', order_by='Shelf.name')
    downloads = relationship('Downloads', backref='user', lazy='dynamic')
    locale = Column(String(2), default="en")
    sidebar_view = Column(Integer, default=1)
    default_language = Column(String(3), default="all")
    mature_content = Column(Boolean, default=True)
    denied_tags = Column(String, default="")
    allowed_tags = Column(String, default="")
    denied_column_value = Column(String, default="")
    allowed_column_value = Column(String, default="")
    remote_auth_token = relationship('RemoteAuthToken', backref='user', lazy='dynamic')
    series_view = Column(String(10), default="list")


if oauth_support:
    class OAuth(OAuthConsumerMixin, Base):
        provider_user_id = Column(String(256))
        user_id = Column(Integer, ForeignKey(User.id))
        user = relationship(User)


class OAuthProvider(Base):
    __tablename__ = 'oauthProvider'

    id = Column(Integer, primary_key=True)
    provider_name = Column(String)
    oauth_client_id = Column(String)
    oauth_client_secret = Column(String)
    active = Column(Boolean)


# Class for anonymous user is derived from User base and completly overrides methods and properties for the
# anonymous user
class Anonymous(AnonymousUserMixin, UserBase):
    def __init__(self):
        self.loadSettings()

    def loadSettings(self):
        data = session.query(User).filter(User.role.op('&')(constants.ROLE_ANONYMOUS) == constants.ROLE_ANONYMOUS).first()  # type: User
        self.nickname = data.nickname
        self.role = data.role
        self.id=data.id
        self.sidebar_view = data.sidebar_view
        self.default_language = data.default_language
        self.locale = data.locale
        # self.mature_content = data.mature_content
        self.kindle_mail = data.kindle_mail
        self.denied_tags = data.denied_tags
        self.allowed_tags = data.allowed_tags
        self.denied_column_value = data.denied_column_value
        self.allowed_column_value = data.allowed_column_value
        self.series_view = data.series_view

    def role_admin(self):
        return False

    @property
    def is_active(self):
        return False

    @property
    def is_anonymous(self):
        return True # self.anon_browse

    @property
    def is_authenticated(self):
        return False


# Baseclass representing Shelfs in calibre-web in app.db
class Shelf(Base):
    __tablename__ = 'shelf'

    id = Column(Integer, primary_key=True)
    name = Column(String)
    is_public = Column(Integer, default=0)
    user_id = Column(Integer, ForeignKey('user.id'))

    def __repr__(self):
        return '<Shelf %d:%r>' % (self.id, self.name)


# Baseclass representing Relationship between books and Shelfs in Calibre-Web in app.db (N:M)
class BookShelf(Base):
    __tablename__ = 'book_shelf_link'

    id = Column(Integer, primary_key=True)
    book_id = Column(Integer)
    order = Column(Integer)
    shelf = Column(Integer, ForeignKey('shelf.id'))

    def __repr__(self):
        return '<Book %r>' % self.id


class ReadBook(Base):
    __tablename__ = 'book_read_link'

    id = Column(Integer, primary_key=True)
    book_id = Column(Integer, unique=False)
    user_id = Column(Integer, ForeignKey('user.id'), unique=False)
    is_read = Column(Boolean, unique=False)


class Bookmark(Base):
    __tablename__ = 'bookmark'

    id = Column(Integer, primary_key=True)
    user_id = Column(Integer, ForeignKey('user.id'))
    book_id = Column(Integer)
    format = Column(String(collation='NOCASE'))
    bookmark_key = Column(String)


# Baseclass representing Downloads from calibre-web in app.db
class Downloads(Base):
    __tablename__ = 'downloads'

    id = Column(Integer, primary_key=True)
    book_id = Column(Integer)
    user_id = Column(Integer, ForeignKey('user.id'))

    def __repr__(self):
        return '<Download %r' % self.book_id


# Baseclass representing allowed domains for registration
class Registration(Base):
    __tablename__ = 'registration'

    id = Column(Integer, primary_key=True)
    domain = Column(String)
    allow = Column(Integer)

    def __repr__(self):
        return u"<Registration('{0}')>".format(self.domain)



class RemoteAuthToken(Base):
    __tablename__ = 'remote_auth_token'

    id = Column(Integer, primary_key=True)
    auth_token = Column(String, unique=True)
    user_id = Column(Integer, ForeignKey('user.id'))
    verified = Column(Boolean, default=False)
    expiration = Column(DateTime)
    token_type = Column(Integer, default=0)

    def __init__(self):
        self.auth_token = (hexlify(os.urandom(4))).decode('utf-8')
        self.expiration = datetime.datetime.now() + datetime.timedelta(minutes=10)  # 10 min from now

    def __repr__(self):
        return '<Token %r>' % self.id


# Migrate database to current version, has to be updated after every database change. Currently migration from
# everywhere to current should work. Migration is done by checking if relevant columns are existing, and than adding
# rows with SQL commands
def migrate_Database(session):
    engine = session.bind
    if not engine.dialect.has_table(engine.connect(), "book_read_link"):
        ReadBook.__table__.create(bind=engine)
    if not engine.dialect.has_table(engine.connect(), "bookmark"):
        Bookmark.__table__.create(bind=engine)
    if not engine.dialect.has_table(engine.connect(), "registration"):
        ReadBook.__table__.create(bind=engine)
        conn = engine.connect()
        conn.execute("insert into registration (domain, allow) values('%.%',1)")
        session.commit()
    try:
        session.query(exists().where(Registration.allow)).scalar()
        session.commit()
    except exc.OperationalError:  # Database is not compatible, some columns are missing
        conn = engine.connect()
        conn.execute("ALTER TABLE registration ADD column 'allow' INTEGER")
        conn.execute("update registration set 'allow' = 1")
        session.commit()
    try:
        session.query(exists().where(RemoteAuthToken.token_type)).scalar()
        session.commit()
    except exc.OperationalError:  # Database is not compatible, some columns are missing
        conn = engine.connect()
        conn.execute("ALTER TABLE remote_auth_token ADD column 'token_type' INTEGER DEFAULT 0")
        conn.execute("update remote_auth_token set 'token_type' = 0")
        session.commit()

    # Handle table exists, but no content
    cnt = session.query(Registration).count()
    if not cnt:
        conn = engine.connect()
        conn.execute("insert into registration (domain, allow) values('%.%',1)")
        session.commit()
    try:
        session.query(exists().where(BookShelf.order)).scalar()
    except exc.OperationalError:  # Database is not compatible, some columns are missing
        conn = engine.connect()
        conn.execute("ALTER TABLE book_shelf_link ADD column 'order' INTEGER DEFAULT 1")
        session.commit()
    try:
        create = False
        session.query(exists().where(User.sidebar_view)).scalar()
    except exc.OperationalError:  # Database is not compatible, some columns are missing
        conn = engine.connect()
        conn.execute("ALTER TABLE user ADD column `sidebar_view` Integer DEFAULT 1")
        session.commit()
        create = True
    try:
        if create:
            conn = engine.connect()
            conn.execute("SELECT language_books FROM user")
            session.commit()
    except exc.OperationalError:
        conn = engine.connect()
        conn.execute("UPDATE user SET 'sidebar_view' = (random_books* :side_random + language_books * :side_lang "
            "+ series_books * :side_series + category_books * :side_category + hot_books * "
            ":side_hot + :side_autor + :detail_random)"
            ,{'side_random': constants.SIDEBAR_RANDOM, 'side_lang': constants.SIDEBAR_LANGUAGE,
              'side_series': constants.SIDEBAR_SERIES,
            'side_category': constants.SIDEBAR_CATEGORY, 'side_hot': constants.SIDEBAR_HOT,
              'side_autor': constants.SIDEBAR_AUTHOR,
            'detail_random': constants.DETAIL_RANDOM})
        session.commit()
    '''try:
        session.query(exists().where(User.mature_content)).scalar()
    except exc.OperationalError:
        conn = engine.connect()
        conn.execute("ALTER TABLE user ADD column `mature_content` INTEGER DEFAULT 1")'''
    try:
        session.query(exists().where(User.denied_tags)).scalar()
    except exc.OperationalError:  # Database is not compatible, some columns are missing
        conn = engine.connect()
        conn.execute("ALTER TABLE user ADD column `denied_tags` String DEFAULT ''")
        conn.execute("ALTER TABLE user ADD column `allowed_tags` String DEFAULT ''")
        conn.execute("ALTER TABLE user ADD column `denied_column_value` DEFAULT ''")
        conn.execute("ALTER TABLE user ADD column `allowed_column_value` DEFAULT ''")
    try:
        session.query(exists().where(User.series_view)).scalar()
    except exc.OperationalError:
        conn = engine.connect()
        conn.execute("ALTER TABLE user ADD column `series_view` VARCHAR(10) DEFAULT 'list'")

    if session.query(User).filter(User.role.op('&')(constants.ROLE_ANONYMOUS) == constants.ROLE_ANONYMOUS).first() is None:
        create_anonymous_user(session)
    try:
        # check if one table with autoincrement is existing (should be user table)
        conn = engine.connect()
        conn.execute("SELECT COUNT(*) FROM sqlite_sequence WHERE name='user'")
    except exc.OperationalError:
        # Create new table user_id and copy contents of table user into it
        conn = engine.connect()
        conn.execute("CREATE TABLE user_id (id INTEGER NOT NULL PRIMARY KEY AUTOINCREMENT,"
                            "nickname VARCHAR(64),"
                            "email VARCHAR(120),"
                            "role SMALLINT,"
                            "password VARCHAR,"
                            "kindle_mail VARCHAR(120),"
                            "locale VARCHAR(2),"
                            "sidebar_view INTEGER,"
                            "default_language VARCHAR(3),"
                            "series_view VARCHAR(10),"
                            "UNIQUE (nickname),"
                            "UNIQUE (email))")
        conn.execute("INSERT INTO user_id(id, nickname, email, role, password, kindle_mail,locale,"
<<<<<<< HEAD
                        "sidebar_view, default_language, series_view) "
=======
                     "sidebar_view, default_language, series_view) "
>>>>>>> 20cc5107
                     "SELECT id, nickname, email, role, password, kindle_mail, locale,"
                     "sidebar_view, default_language FROM user")
        # delete old user table and rename new user_id table to user:
        conn.execute("DROP TABLE user")
        conn.execute("ALTER TABLE user_id RENAME TO user")
        session.commit()

    # Remove login capability of user Guest
    conn = engine.connect()
    conn.execute("UPDATE user SET password='' where nickname = 'Guest' and password !=''")
    session.commit()


def clean_database(session):
    # Remove expired remote login tokens
    now = datetime.datetime.now()
    session.query(RemoteAuthToken).filter(now > RemoteAuthToken.expiration).\
        filter(RemoteAuthToken.token_type !=1 ).delete()
    session.commit()


# Save downloaded books per user in calibre-web's own database
def update_download(book_id, user_id):
    check = session.query(Downloads).filter(Downloads.user_id == user_id).filter(Downloads.book_id ==
                                                                                          book_id).first()

    if not check:
        new_download = Downloads(user_id=user_id, book_id=book_id)
        session.add(new_download)
        session.commit()

# Delete non exisiting downloaded books in calibre-web's own database
def delete_download(book_id):
    session.query(Downloads).filter(book_id == Downloads.book_id).delete()
    session.commit()

# Generate user Guest (translated text), as anonymous user, no rights
def create_anonymous_user(session):
    user = User()
    user.nickname = "Guest"
    user.email = 'no@email'
    user.role = constants.ROLE_ANONYMOUS
    user.password = ''

    session.add(user)
    try:
        session.commit()
    except Exception as e:
        session.rollback()


# Generate User admin with admin123 password, and access to everything
def create_admin_user(session):
    user = User()
    user.nickname = "admin"
    user.role = constants.ADMIN_USER_ROLES
    user.sidebar_view = constants.ADMIN_USER_SIDEBAR

    user.password = generate_password_hash(constants.DEFAULT_PASSWORD)

    session.add(user)
    try:
        session.commit()
    except Exception:
        session.rollback()


def init_db(app_db_path):
    # Open session for database connection
    global session

    engine = create_engine(u'sqlite:///{0}'.format(app_db_path), echo=False)

    Session = sessionmaker()
    Session.configure(bind=engine)
    session = Session()

    if os.path.exists(app_db_path):
        Base.metadata.create_all(engine)
        migrate_Database(session)
        clean_database(session)
    else:
        Base.metadata.create_all(engine)
        create_admin_user(session)
        create_anonymous_user(session)


def dispose():
    global session

    old_session = session
    session = None
    if old_session:
        try: old_session.close()
        except: pass
        if old_session.bind:
            try: old_session.bind.dispose()
            except: pass<|MERGE_RESOLUTION|>--- conflicted
+++ resolved
@@ -458,11 +458,7 @@
                             "UNIQUE (nickname),"
                             "UNIQUE (email))")
         conn.execute("INSERT INTO user_id(id, nickname, email, role, password, kindle_mail,locale,"
-<<<<<<< HEAD
-                        "sidebar_view, default_language, series_view) "
-=======
                      "sidebar_view, default_language, series_view) "
->>>>>>> 20cc5107
                      "SELECT id, nickname, email, role, password, kindle_mail, locale,"
                      "sidebar_view, default_language FROM user")
         # delete old user table and rename new user_id table to user:
