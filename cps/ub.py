# -*- coding: utf-8 -*-

#  This file is part of the Calibre-Web (https://github.com/janeczku/calibre-web)
#    Copyright (C) 2012-2019 mutschler, jkrehm, cervinko, janeczku, OzzieIsaacs, csitko
#                            ok11, issmirnov, idalin
#
#  This program is free software: you can redistribute it and/or modify
#  it under the terms of the GNU General Public License as published by
#  the Free Software Foundation, either version 3 of the License, or
#  (at your option) any later version.
#
#  This program is distributed in the hope that it will be useful,
#  but WITHOUT ANY WARRANTY; without even the implied warranty of
#  MERCHANTABILITY or FITNESS FOR A PARTICULAR PURPOSE.  See the
#  GNU General Public License for more details.
#
#  You should have received a copy of the GNU General Public License
#  along with this program. If not, see <http://www.gnu.org/licenses/>.

from __future__ import division, print_function, unicode_literals
import os
import datetime
import itertools
import uuid
from binascii import hexlify

from flask import g
from flask_babel import gettext as _
from flask_login import AnonymousUserMixin
from werkzeug.local import LocalProxy
try:
    from flask_dance.consumer.backend.sqla import OAuthConsumerMixin
    oauth_support = True
except ImportError:
    # fails on flask-dance >1.3, due to renaming
    try:
        from flask_dance.consumer.storage.sqla import OAuthConsumerMixin
        oauth_support = True
    except ImportError:
        oauth_support = False
from sqlalchemy import create_engine, exc, exists, event
from sqlalchemy import Column, ForeignKey
from sqlalchemy import String, Integer, SmallInteger, Boolean, DateTime, Float
from sqlalchemy.ext.declarative import declarative_base
from sqlalchemy.orm import backref, relationship, sessionmaker, Session
from werkzeug.security import generate_password_hash

from . import constants


session = None
Base = declarative_base()


def get_sidebar_config(kwargs=None):
    kwargs = kwargs or []
    if 'content' in kwargs:
        content = kwargs['content']
        content = isinstance(content, (User, LocalProxy)) and not content.role_anonymous()
    else:
        content = 'conf' in kwargs
    sidebar = list()
    sidebar.append({"glyph": "glyphicon-book", "text": _('Recently Added'), "link": 'web.index', "id": "new",
                    "visibility": constants.SIDEBAR_RECENT, 'public': True, "page": "root",
                    "show_text": _('Show recent books'), "config_show":False})
    sidebar.append({"glyph": "glyphicon-fire", "text": _('Hot Books'), "link": 'web.books_list', "id": "hot",
                    "visibility": constants.SIDEBAR_HOT, 'public': True, "page": "hot",
                    "show_text": _('Show Hot Books'), "config_show": True})
    sidebar.append(
        {"glyph": "glyphicon-star", "text": _('Top Rated Books'), "link": 'web.books_list', "id": "rated",
         "visibility": constants.SIDEBAR_BEST_RATED, 'public': True, "page": "rated",
         "show_text": _('Show Top Rated Books'), "config_show": True})
    sidebar.append({"glyph": "glyphicon-eye-open", "text": _('Read Books'), "link": 'web.books_list', "id": "read",
                    "visibility": constants.SIDEBAR_READ_AND_UNREAD, 'public': (not g.user.is_anonymous), "page": "read",
                    "show_text": _('Show read and unread'), "config_show": content})
    sidebar.append(
        {"glyph": "glyphicon-eye-close", "text": _('Unread Books'), "link": 'web.books_list', "id": "unread",
         "visibility": constants.SIDEBAR_READ_AND_UNREAD, 'public': (not g.user.is_anonymous), "page": "unread",
         "show_text": _('Show unread'), "config_show": False})
    sidebar.append({"glyph": "glyphicon-random", "text": _('Discover'), "link": 'web.books_list', "id": "rand",
                    "visibility": constants.SIDEBAR_RANDOM, 'public': True, "page": "discover",
                    "show_text": _('Show random books'), "config_show": True})
    sidebar.append({"glyph": "glyphicon-inbox", "text": _('Categories'), "link": 'web.category_list', "id": "cat",
                    "visibility": constants.SIDEBAR_CATEGORY, 'public': True, "page": "category",
                    "show_text": _('Show category selection'), "config_show": True})
    sidebar.append({"glyph": "glyphicon-bookmark", "text": _('Series'), "link": 'web.series_list', "id": "serie",
                    "visibility": constants.SIDEBAR_SERIES, 'public': True, "page": "series",
                    "show_text": _('Show series selection'), "config_show": True})
    sidebar.append({"glyph": "glyphicon-user", "text": _('Authors'), "link": 'web.author_list', "id": "author",
                    "visibility": constants.SIDEBAR_AUTHOR, 'public': True, "page": "author",
                    "show_text": _('Show author selection'), "config_show": True})
    sidebar.append(
        {"glyph": "glyphicon-text-size", "text": _('Publishers'), "link": 'web.publisher_list', "id": "publisher",
         "visibility": constants.SIDEBAR_PUBLISHER, 'public': True, "page": "publisher",
         "show_text": _('Show publisher selection'), "config_show":True})
    sidebar.append({"glyph": "glyphicon-flag", "text": _('Languages'), "link": 'web.language_overview', "id": "lang",
                    "visibility": constants.SIDEBAR_LANGUAGE, 'public': (g.user.filter_language() == 'all'),
                    "page": "language",
                    "show_text": _('Show language selection'), "config_show": True})
    sidebar.append({"glyph": "glyphicon-star-empty", "text": _('Ratings'), "link": 'web.ratings_list', "id": "rate",
                    "visibility": constants.SIDEBAR_RATING, 'public': True,
                    "page": "rating", "show_text": _('Show ratings selection'), "config_show": True})
    sidebar.append({"glyph": "glyphicon-file", "text": _('File formats'), "link": 'web.formats_list', "id": "format",
                    "visibility": constants.SIDEBAR_FORMAT, 'public': True,
                    "page": "format", "show_text": _('Show file formats selection'), "config_show": True})
    sidebar.append(
        {"glyph": "glyphicon-trash", "text": _('Archived Books'), "link": 'web.books_list', "id": "archived",
         "visibility": constants.SIDEBAR_ARCHIVED, 'public': (not g.user.is_anonymous), "page": "archived",
         "show_text": _('Show archived books'), "config_show": content})
    return sidebar


class UserBase:

    @property
    def is_authenticated(self):
        return True

    def _has_role(self, role_flag):
        return constants.has_flag(self.role, role_flag)

    def role_admin(self):
        return self._has_role(constants.ROLE_ADMIN)

    def role_download(self):
        return self._has_role(constants.ROLE_DOWNLOAD)

    def role_upload(self):
        return self._has_role(constants.ROLE_UPLOAD)

    def role_edit(self):
        return self._has_role(constants.ROLE_EDIT)

    def role_passwd(self):
        return self._has_role(constants.ROLE_PASSWD)

    def role_anonymous(self):
        return self._has_role(constants.ROLE_ANONYMOUS)

    def role_edit_shelfs(self):
        return self._has_role(constants.ROLE_EDIT_SHELFS)

    def role_delete_books(self):
        return self._has_role(constants.ROLE_DELETE_BOOKS)

    def role_viewer(self):
        return self._has_role(constants.ROLE_VIEWER)

    @property
    def is_active(self):
        return True

    @property
    def is_anonymous(self):
        return self.role_anonymous()

    def get_id(self):
        return str(self.id)

    def filter_language(self):
        return self.default_language

    def check_visibility(self, value):
        if value == constants.SIDEBAR_RECENT:
            return True
        return constants.has_flag(self.sidebar_view, value)

    def show_detail_random(self):
        return self.check_visibility(constants.DETAIL_RANDOM)

    def list_denied_tags(self):
        mct = self.denied_tags.split(",")
        return [t.strip() for t in mct]

    def list_allowed_tags(self):
        mct = self.allowed_tags.split(",")
        return [t.strip() for t in mct]

    def list_denied_column_values(self):
        mct = self.denied_column_value.split(",")
        return [t.strip() for t in mct]

    def list_allowed_column_values(self):
        mct = self.allowed_column_value.split(",")
        return [t.strip() for t in mct]

    def __repr__(self):
        return '<User %r>' % self.nickname


# Baseclass for Users in Calibre-Web, settings which are depending on certain users are stored here. It is derived from
# User Base (all access methods are declared there)
class User(UserBase, Base):
    __tablename__ = 'user'
    __table_args__ = {'sqlite_autoincrement': True}

    id = Column(Integer, primary_key=True)
    nickname = Column(String(64), unique=True)
    email = Column(String(120), unique=True, default="")
    role = Column(SmallInteger, default=constants.ROLE_USER)
    password = Column(String)
    kindle_mail = Column(String(120), default="")
    shelf = relationship('Shelf', backref='user', lazy='dynamic', order_by='Shelf.name')
    downloads = relationship('Downloads', backref='user', lazy='dynamic')
    locale = Column(String(2), default="en")
    sidebar_view = Column(Integer, default=1)
    default_language = Column(String(3), default="all")
    mature_content = Column(Boolean, default=True)
    denied_tags = Column(String, default="")
    allowed_tags = Column(String, default="")
    denied_column_value = Column(String, default="")
    allowed_column_value = Column(String, default="")
    remote_auth_token = relationship('RemoteAuthToken', backref='user', lazy='dynamic')
    series_view = Column(String(10), default="list")


if oauth_support:
    class OAuth(OAuthConsumerMixin, Base):
        provider_user_id = Column(String(256))
        user_id = Column(Integer, ForeignKey(User.id))
        user = relationship(User)


class OAuthProvider(Base):
    __tablename__ = 'oauthProvider'

    id = Column(Integer, primary_key=True)
    provider_name = Column(String)
    oauth_client_id = Column(String)
    oauth_client_secret = Column(String)
    active = Column(Boolean)


# Class for anonymous user is derived from User base and completly overrides methods and properties for the
# anonymous user
class Anonymous(AnonymousUserMixin, UserBase):
    def __init__(self):
        self.loadSettings()

    def loadSettings(self):
        data = session.query(User).filter(User.role.op('&')(constants.ROLE_ANONYMOUS) == constants.ROLE_ANONYMOUS)\
            .first()  # type: User
        self.nickname = data.nickname
        self.role = data.role
        self.id=data.id
        self.sidebar_view = data.sidebar_view
        self.default_language = data.default_language
        self.locale = data.locale
        # self.mature_content = data.mature_content
        self.kindle_mail = data.kindle_mail
        self.denied_tags = data.denied_tags
        self.allowed_tags = data.allowed_tags
        self.denied_column_value = data.denied_column_value
        self.allowed_column_value = data.allowed_column_value
        self.series_view = data.series_view

    def role_admin(self):
        return False

    @property
    def is_active(self):
        return False

    @property
    def is_anonymous(self):
        return True

    @property
    def is_authenticated(self):
        return False


# Baseclass representing Shelfs in calibre-web in app.db
class Shelf(Base):
    __tablename__ = 'shelf'

    id = Column(Integer, primary_key=True)
    uuid = Column(String, default=lambda: str(uuid.uuid4()))
    name = Column(String)
    is_public = Column(Integer, default=0)
    user_id = Column(Integer, ForeignKey('user.id'))
    books = relationship("BookShelf", backref="ub_shelf", cascade="all, delete-orphan", lazy="dynamic")
    created = Column(DateTime, default=datetime.datetime.utcnow)
    last_modified = Column(DateTime, default=datetime.datetime.utcnow, onupdate=datetime.datetime.utcnow)

    def __repr__(self):
        return '<Shelf %d:%r>' % (self.id, self.name)


# Baseclass representing Relationship between books and Shelfs in Calibre-Web in app.db (N:M)
class BookShelf(Base):
    __tablename__ = 'book_shelf_link'

    id = Column(Integer, primary_key=True)
    book_id = Column(Integer)
    order = Column(Integer)
    shelf = Column(Integer, ForeignKey('shelf.id'))
    date_added = Column(DateTime, default=datetime.datetime.utcnow)

    def __repr__(self):
        return '<Book %r>' % self.id


# This table keeps track of deleted Shelves so that deletes can be propagated to any paired Kobo device.
class ShelfArchive(Base):
    __tablename__ = 'shelf_archive'

    id = Column(Integer, primary_key=True)
    uuid = Column(String)
    user_id = Column(Integer, ForeignKey('user.id'))
    last_modified = Column(DateTime, default=datetime.datetime.utcnow)


class ReadBook(Base):
    __tablename__ = 'book_read_link'

    STATUS_UNREAD = 0
    STATUS_FINISHED = 1
    STATUS_IN_PROGRESS = 2

    id = Column(Integer, primary_key=True)
    book_id = Column(Integer, unique=False)
    user_id = Column(Integer, ForeignKey('user.id'), unique=False)
    read_status = Column(Integer, unique=False, default=STATUS_UNREAD, nullable=False)
    kobo_reading_state = relationship("KoboReadingState", uselist=False,
                                      primaryjoin="and_(ReadBook.user_id == foreign(KoboReadingState.user_id), "
                                                  "ReadBook.book_id == foreign(KoboReadingState.book_id))",
                                      cascade="all",
                                      backref=backref("book_read_link",
                                                      uselist=False))
    last_modified = Column(DateTime, default=datetime.datetime.utcnow, onupdate=datetime.datetime.utcnow)
    last_time_started_reading = Column(DateTime, nullable=True)
    times_started_reading = Column(Integer, default=0, nullable=False)


class Bookmark(Base):
    __tablename__ = 'bookmark'

    id = Column(Integer, primary_key=True)
    user_id = Column(Integer, ForeignKey('user.id'))
    book_id = Column(Integer)
    format = Column(String(collation='NOCASE'))
    bookmark_key = Column(String)


# Baseclass representing books that are archived on the user's Kobo device.
class ArchivedBook(Base):
    __tablename__ = 'archived_book'

    id = Column(Integer, primary_key=True)
    user_id = Column(Integer, ForeignKey('user.id'))
    book_id = Column(Integer)
    is_archived = Column(Boolean, unique=False)
    last_modified = Column(DateTime, default=datetime.datetime.utcnow)


# The Kobo ReadingState API keeps track of 4 timestamped entities:
#   ReadingState, StatusInfo, Statistics, CurrentBookmark
# Which we map to the following 4 tables:
#   KoboReadingState, ReadBook, KoboStatistics and KoboBookmark
class KoboReadingState(Base):
    __tablename__ = 'kobo_reading_state'

    id = Column(Integer, primary_key=True, autoincrement=True)
    user_id = Column(Integer, ForeignKey('user.id'))
    book_id = Column(Integer)
    last_modified = Column(DateTime, default=datetime.datetime.utcnow, onupdate=datetime.datetime.utcnow)
    priority_timestamp = Column(DateTime, default=datetime.datetime.utcnow, onupdate=datetime.datetime.utcnow)
    current_bookmark = relationship("KoboBookmark", uselist=False, backref="kobo_reading_state", cascade="all")
    statistics = relationship("KoboStatistics", uselist=False, backref="kobo_reading_state", cascade="all")


class KoboBookmark(Base):
    __tablename__ = 'kobo_bookmark'

    id = Column(Integer, primary_key=True)
    kobo_reading_state_id = Column(Integer, ForeignKey('kobo_reading_state.id'))
    last_modified = Column(DateTime, default=datetime.datetime.utcnow, onupdate=datetime.datetime.utcnow)
    location_source = Column(String)
    location_type = Column(String)
    location_value = Column(String)
    progress_percent = Column(Float)
    content_source_progress_percent = Column(Float)


class KoboStatistics(Base):
    __tablename__ = 'kobo_statistics'

    id = Column(Integer, primary_key=True)
    kobo_reading_state_id = Column(Integer, ForeignKey('kobo_reading_state.id'))
    last_modified = Column(DateTime, default=datetime.datetime.utcnow, onupdate=datetime.datetime.utcnow)
    remaining_time_minutes = Column(Integer)
    spent_reading_minutes = Column(Integer)


# Updates the last_modified timestamp in the KoboReadingState table if any of its children tables are modified.
@event.listens_for(Session, 'before_flush')
def receive_before_flush(session, flush_context, instances):
    for change in itertools.chain(session.new, session.dirty):
        if isinstance(change, (ReadBook, KoboStatistics, KoboBookmark)):
            if change.kobo_reading_state:
                change.kobo_reading_state.last_modified = datetime.datetime.utcnow()
    # Maintain the last_modified bit for the Shelf table.
    for change in itertools.chain(session.new, session.deleted):
        if isinstance(change, BookShelf):
            change.ub_shelf.last_modified = datetime.datetime.utcnow()


# Baseclass representing Downloads from calibre-web in app.db
class Downloads(Base):
    __tablename__ = 'downloads'

    id = Column(Integer, primary_key=True)
    book_id = Column(Integer)
    user_id = Column(Integer, ForeignKey('user.id'))

    def __repr__(self):
        return '<Download %r' % self.book_id


# Baseclass representing allowed domains for registration
class Registration(Base):
    __tablename__ = 'registration'

    id = Column(Integer, primary_key=True)
    domain = Column(String)
    allow = Column(Integer)

    def __repr__(self):
        return u"<Registration('{0}')>".format(self.domain)


class RemoteAuthToken(Base):
    __tablename__ = 'remote_auth_token'

    id = Column(Integer, primary_key=True)
    auth_token = Column(String, unique=True)
    user_id = Column(Integer, ForeignKey('user.id'))
    verified = Column(Boolean, default=False)
    expiration = Column(DateTime)
    token_type = Column(Integer, default=0)

    def __init__(self):
        self.auth_token = (hexlify(os.urandom(4))).decode('utf-8')
        self.expiration = datetime.datetime.now() + datetime.timedelta(minutes=10)  # 10 min from now

    def __repr__(self):
        return '<Token %r>' % self.id


# Migrate database to current version, has to be updated after every database change. Currently migration from
# everywhere to current should work. Migration is done by checking if relevant columns are existing, and than adding
# rows with SQL commands
def migrate_Database(session):
    engine = session.bind
    if not engine.dialect.has_table(engine.connect(), "book_read_link"):
        ReadBook.__table__.create(bind=engine)
    if not engine.dialect.has_table(engine.connect(), "bookmark"):
        Bookmark.__table__.create(bind=engine)
    if not engine.dialect.has_table(engine.connect(), "kobo_reading_state"):
        KoboReadingState.__table__.create(bind=engine)
    if not engine.dialect.has_table(engine.connect(), "kobo_bookmark"):
        KoboBookmark.__table__.create(bind=engine)
    if not engine.dialect.has_table(engine.connect(), "kobo_statistics"):
        KoboStatistics.__table__.create(bind=engine)
    if not engine.dialect.has_table(engine.connect(), "archived_book"):
        ArchivedBook.__table__.create(bind=engine)
    if not engine.dialect.has_table(engine.connect(), "registration"):
        ReadBook.__table__.create(bind=engine)
        conn = engine.connect()
        conn.execute("insert into registration (domain, allow) values('%.%',1)")
        session.commit()
    try:
        session.query(exists().where(Registration.allow)).scalar()
        session.commit()
    except exc.OperationalError:  # Database is not compatible, some columns are missing
        conn = engine.connect()
        conn.execute("ALTER TABLE registration ADD column 'allow' INTEGER")
        conn.execute("update registration set 'allow' = 1")
        session.commit()
    try:
        session.query(exists().where(RemoteAuthToken.token_type)).scalar()
        session.commit()
    except exc.OperationalError:  # Database is not compatible, some columns are missing
        conn = engine.connect()
        conn.execute("ALTER TABLE remote_auth_token ADD column 'token_type' INTEGER DEFAULT 0")
        conn.execute("update remote_auth_token set 'token_type' = 0")
        session.commit()
    try:
        session.query(exists().where(ReadBook.read_status)).scalar()
    except exc.OperationalError:
        conn = engine.connect()
        conn.execute("ALTER TABLE book_read_link ADD column 'read_status' INTEGER DEFAULT 0")
        conn.execute("UPDATE book_read_link SET 'read_status' = 1 WHERE is_read")
        conn.execute("ALTER TABLE book_read_link ADD column 'last_modified' DATETIME")
        conn.execute("ALTER TABLE book_read_link ADD column 'last_time_started_reading' DATETIME")
        conn.execute("ALTER TABLE book_read_link ADD column 'times_started_reading' INTEGER DEFAULT 0")
        session.commit()
    try:
        session.query(exists().where(Shelf.uuid)).scalar()
    except exc.OperationalError:
        conn = engine.connect()
        conn.execute("ALTER TABLE shelf ADD column 'uuid' STRING")
        conn.execute("ALTER TABLE shelf ADD column 'created' DATETIME")
        conn.execute("ALTER TABLE shelf ADD column 'last_modified' DATETIME")
        conn.execute("ALTER TABLE book_shelf_link ADD column 'date_added' DATETIME")
        for shelf in session.query(Shelf).all():
            shelf.uuid = str(uuid.uuid4())
            shelf.created = datetime.datetime.now()
            shelf.last_modified = datetime.datetime.now()
        for book_shelf in session.query(BookShelf).all():
            book_shelf.date_added = datetime.datetime.now()
        session.commit()
    # Handle table exists, but no content
    cnt = session.query(Registration).count()
    if not cnt:
        conn = engine.connect()
        conn.execute("insert into registration (domain, allow) values('%.%',1)")
        session.commit()
    try:
        session.query(exists().where(BookShelf.order)).scalar()
    except exc.OperationalError:  # Database is not compatible, some columns are missing
        conn = engine.connect()
        conn.execute("ALTER TABLE book_shelf_link ADD column 'order' INTEGER DEFAULT 1")
        session.commit()
    try:
        create = False
        session.query(exists().where(User.sidebar_view)).scalar()
    except exc.OperationalError:  # Database is not compatible, some columns are missing
        conn = engine.connect()
        conn.execute("ALTER TABLE user ADD column `sidebar_view` Integer DEFAULT 1")
        session.commit()
        create = True
    try:
        if create:
            conn = engine.connect()
            conn.execute("SELECT language_books FROM user")
            session.commit()
    except exc.OperationalError:
        conn = engine.connect()
        conn.execute("UPDATE user SET 'sidebar_view' = (random_books* :side_random + language_books * :side_lang "
                     "+ series_books * :side_series + category_books * :side_category + hot_books * "
                     ":side_hot + :side_autor + :detail_random)",
                     {'side_random': constants.SIDEBAR_RANDOM, 'side_lang': constants.SIDEBAR_LANGUAGE,
                      'side_series': constants.SIDEBAR_SERIES, 'side_category': constants.SIDEBAR_CATEGORY,
                      'side_hot': constants.SIDEBAR_HOT, 'side_autor': constants.SIDEBAR_AUTHOR,
                      'detail_random': constants.DETAIL_RANDOM})
        session.commit()
    try:
        session.query(exists().where(User.denied_tags)).scalar()
    except exc.OperationalError:  # Database is not compatible, some columns are missing
        conn = engine.connect()
        conn.execute("ALTER TABLE user ADD column `denied_tags` String DEFAULT ''")
        conn.execute("ALTER TABLE user ADD column `allowed_tags` String DEFAULT ''")
        conn.execute("ALTER TABLE user ADD column `denied_column_value` DEFAULT ''")
        conn.execute("ALTER TABLE user ADD column `allowed_column_value` DEFAULT ''")
<<<<<<< HEAD
    if session.query(User).filter(User.role.op('&')(constants.ROLE_ANONYMOUS) == constants.ROLE_ANONYMOUS).first() \
        is None:
=======
    try:
        session.query(exists().where(User.series_view)).scalar()
    except exc.OperationalError:
        conn = engine.connect()
        conn.execute("ALTER TABLE user ADD column `series_view` VARCHAR(10) DEFAULT 'list'")

    if session.query(User).filter(User.role.op('&')(constants.ROLE_ANONYMOUS) == constants.ROLE_ANONYMOUS).first() is None:
>>>>>>> b90048d7
        create_anonymous_user(session)
    try:
        # check if one table with autoincrement is existing (should be user table)
        conn = engine.connect()
        conn.execute("SELECT COUNT(*) FROM sqlite_sequence WHERE name='user'")
    except exc.OperationalError:
        # Create new table user_id and copy contents of table user into it
        conn = engine.connect()
        conn.execute("CREATE TABLE user_id (id INTEGER NOT NULL PRIMARY KEY AUTOINCREMENT,"
<<<<<<< HEAD
                     " nickname VARCHAR(64),"
                     "email VARCHAR(120),"
                     "role SMALLINT,"
                     "password VARCHAR,"
                     "kindle_mail VARCHAR(120),"
                     "locale VARCHAR(2),"
                     "sidebar_view INTEGER,"
                     "default_language VARCHAR(3),"
                     "UNIQUE (nickname),"
                     "UNIQUE (email))")
        conn.execute("INSERT INTO user_id(id, nickname, email, role, password, kindle_mail,locale,"
                     "sidebar_view, default_language) "
=======
                            "nickname VARCHAR(64),"
                            "email VARCHAR(120),"
                            "role SMALLINT,"
                            "password VARCHAR,"
                            "kindle_mail VARCHAR(120),"
                            "locale VARCHAR(2),"
                            "sidebar_view INTEGER,"
                            "default_language VARCHAR(3),"
                            "series_view VARCHAR(10),"
                            "UNIQUE (nickname),"
                            "UNIQUE (email))")
        conn.execute("INSERT INTO user_id(id, nickname, email, role, password, kindle_mail,locale,"
                     "sidebar_view, default_language, series_view) "
>>>>>>> b90048d7
                     "SELECT id, nickname, email, role, password, kindle_mail, locale,"
                     "sidebar_view, default_language FROM user")
        # delete old user table and rename new user_id table to user:
        conn.execute("DROP TABLE user")
        conn.execute("ALTER TABLE user_id RENAME TO user")
        session.commit()

    # Remove login capability of user Guest
    conn = engine.connect()
    conn.execute("UPDATE user SET password='' where nickname = 'Guest' and password !=''")
    session.commit()


def clean_database(session):
    # Remove expired remote login tokens
    now = datetime.datetime.now()
    session.query(RemoteAuthToken).filter(now > RemoteAuthToken.expiration).\
        filter(RemoteAuthToken.token_type != 1).delete()
    session.commit()


# Save downloaded books per user in calibre-web's own database
def update_download(book_id, user_id):
    check = session.query(Downloads).filter(Downloads.user_id == user_id).filter(Downloads.book_id == book_id).first()

    if not check:
        new_download = Downloads(user_id=user_id, book_id=book_id)
        session.add(new_download)
        session.commit()


# Delete non exisiting downloaded books in calibre-web's own database
def delete_download(book_id):
    session.query(Downloads).filter(book_id == Downloads.book_id).delete()
    session.commit()

<<<<<<< HEAD

# Generate user Guest (translated text), as anoymous user, no rights
=======
# Generate user Guest (translated text), as anonymous user, no rights
>>>>>>> b90048d7
def create_anonymous_user(session):
    user = User()
    user.nickname = "Guest"
    user.email = 'no@email'
    user.role = constants.ROLE_ANONYMOUS
    user.password = ''

    session.add(user)
    try:
        session.commit()
    except Exception:
        session.rollback()


# Generate User admin with admin123 password, and access to everything
def create_admin_user(session):
    user = User()
    user.nickname = "admin"
    user.role = constants.ADMIN_USER_ROLES
    user.sidebar_view = constants.ADMIN_USER_SIDEBAR

    user.password = generate_password_hash(constants.DEFAULT_PASSWORD)

    session.add(user)
    try:
        session.commit()
    except Exception:
        session.rollback()


def init_db(app_db_path):
    # Open session for database connection
    global session

    engine = create_engine(u'sqlite:///{0}'.format(app_db_path), echo=False)

    Session = sessionmaker()
    Session.configure(bind=engine)
    session = Session()

    if os.path.exists(app_db_path):
        Base.metadata.create_all(engine)
        migrate_Database(session)
        clean_database(session)
    else:
        Base.metadata.create_all(engine)
        create_admin_user(session)
        create_anonymous_user(session)


def dispose():
    global session

    old_session = session
    session = None
    if old_session:
        try:
            old_session.close()
        except Exception:
            pass
        if old_session.bind:
            try:
                old_session.bind.dispose()
            except Exception:
                pass<|MERGE_RESOLUTION|>--- conflicted
+++ resolved
@@ -554,18 +554,14 @@
         conn.execute("ALTER TABLE user ADD column `allowed_tags` String DEFAULT ''")
         conn.execute("ALTER TABLE user ADD column `denied_column_value` DEFAULT ''")
         conn.execute("ALTER TABLE user ADD column `allowed_column_value` DEFAULT ''")
-<<<<<<< HEAD
+    try:
+        session.query(exists().where(User.series_view)).scalar()
+    except exc.OperationalError:
+        conn = engine.connect()
+        conn.execute("ALTER TABLE user ADD column `series_view` VARCHAR(10) DEFAULT 'list'")
+
     if session.query(User).filter(User.role.op('&')(constants.ROLE_ANONYMOUS) == constants.ROLE_ANONYMOUS).first() \
         is None:
-=======
-    try:
-        session.query(exists().where(User.series_view)).scalar()
-    except exc.OperationalError:
-        conn = engine.connect()
-        conn.execute("ALTER TABLE user ADD column `series_view` VARCHAR(10) DEFAULT 'list'")
-
-    if session.query(User).filter(User.role.op('&')(constants.ROLE_ANONYMOUS) == constants.ROLE_ANONYMOUS).first() is None:
->>>>>>> b90048d7
         create_anonymous_user(session)
     try:
         # check if one table with autoincrement is existing (should be user table)
@@ -575,8 +571,7 @@
         # Create new table user_id and copy contents of table user into it
         conn = engine.connect()
         conn.execute("CREATE TABLE user_id (id INTEGER NOT NULL PRIMARY KEY AUTOINCREMENT,"
-<<<<<<< HEAD
-                     " nickname VARCHAR(64),"
+                     "nickname VARCHAR(64),"
                      "email VARCHAR(120),"
                      "role SMALLINT,"
                      "password VARCHAR,"
@@ -584,25 +579,11 @@
                      "locale VARCHAR(2),"
                      "sidebar_view INTEGER,"
                      "default_language VARCHAR(3),"
+                     "series_view VARCHAR(10),"
                      "UNIQUE (nickname),"
                      "UNIQUE (email))")
         conn.execute("INSERT INTO user_id(id, nickname, email, role, password, kindle_mail,locale,"
-                     "sidebar_view, default_language) "
-=======
-                            "nickname VARCHAR(64),"
-                            "email VARCHAR(120),"
-                            "role SMALLINT,"
-                            "password VARCHAR,"
-                            "kindle_mail VARCHAR(120),"
-                            "locale VARCHAR(2),"
-                            "sidebar_view INTEGER,"
-                            "default_language VARCHAR(3),"
-                            "series_view VARCHAR(10),"
-                            "UNIQUE (nickname),"
-                            "UNIQUE (email))")
-        conn.execute("INSERT INTO user_id(id, nickname, email, role, password, kindle_mail,locale,"
                      "sidebar_view, default_language, series_view) "
->>>>>>> b90048d7
                      "SELECT id, nickname, email, role, password, kindle_mail, locale,"
                      "sidebar_view, default_language FROM user")
         # delete old user table and rename new user_id table to user:
@@ -639,12 +620,7 @@
     session.query(Downloads).filter(book_id == Downloads.book_id).delete()
     session.commit()
 
-<<<<<<< HEAD
-
-# Generate user Guest (translated text), as anoymous user, no rights
-=======
 # Generate user Guest (translated text), as anonymous user, no rights
->>>>>>> b90048d7
 def create_anonymous_user(session):
     user = User()
     user.nickname = "Guest"
