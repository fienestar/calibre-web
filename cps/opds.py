--- conflicted
+++ resolved
@@ -385,10 +385,6 @@
     result, pagination =  render_read_books(int(off) / (int(config.config_books_per_page)) + 1, True, True)
     return render_xml_template('feed.xml', entries=result, pagination=pagination)
 
-<<<<<<< HEAD
-
-=======
->>>>>>> 5887f0fe
 @opds.route("/opds/unreadbooks")
 @requires_basic_auth_if_no_ano
 def feed_unread_books():
