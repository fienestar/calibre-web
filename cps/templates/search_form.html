{% extends "layout.html" %}
{% block body %}
<h1 class="{{page}}">{{title}}</h1>
<div class="col-md-10 col-lg-6">
  <form role="form" id="search" action="{{ url_for('web.advanced_search_form') }}" method="POST">
    <input type="hidden" name="csrf_token" value="{{ csrf_token() }}">
    <div class="form-group">
      <label for="book_title">{{_('Book Title')}}</label>
      <input type="text" class="form-control" name="book_title" id="book_title" value="">
    </div>
    <div class="form-group">
      <label for="bookAuthor">{{_('Author')}}</label>
      <input type="text" class="form-control typeahead" name="author_name" id="bookAuthor" value="" autocomplete="off">
    </div>
    <div class="form-group">
      <label for="Publisher">{{_('Publisher')}}</label>
      <input type="text" class="form-control" name="publisher" id="publisher" value="">
    </div>
    <div class="row">
      <div class="form-group col-sm-6">
        <label for="publishstart">{{_('Published Date From')}}</label>
        <div class="input-group">
<<<<<<< HEAD
          <input type="text" class="datepicker form-control" name="publish_start" id="publishstart" value="">
          <input type="text" class="form-control fake-input hidden" id="fake_publishstart" value="">
=======
          <input type="text" style="position: static;"  class="datepicker form-control" name="publishstart" id="publishstart" value="">
          <input type="text" style="position: absolute;" class="form-control fake-input hidden" id="fake_publishstart" value="">
>>>>>>> 1b8410e7
          <span class="input-group-btn">
            <button type="button" id="publishstart_delete" class="datepicker_delete btn btn-default"><span class="glyphicon glyphicon-remove-circle"></span></button>
          </span>
        </div>
      </div>
      <div class="form-group col-sm-6">
        <label for="publishend">{{_('Published Date To')}}</label>
        <div class="input-group ">
          <input type="text" class="datepicker form-control" name="publishend" id="publishend" value="">
          <input type="text" class="form-control fake-input hidden" id="fake_publishend" value="">
          <span class="input-group-btn">
            <button type="button" id="publishend_delete" class="datepicker_delete btn btn-default"><span class="glyphicon glyphicon-remove-circle"></span></button>
          </span>
        </div>
      </div>
    </div>
    <div class="form-group">
      <label for="read_status">{{_('Read Status')}}</label>
      <select name="read_status" id="read_status" class="form-control">
        <option value="" selected></option>
        <option value="True" >{{_('Yes')}}</option>
        <option value="False" >{{_('No')}}</option>
      </select>
    </div>
    <div class="row">
      <div class="form-group col-sm-6" id="tag">
        <div><label for="include_tag">{{_('Tags')}}</label></div>
        <select class="selectpicker" name="include_tag" id="include_tag" data-live-search="true" data-style="btn-primary" data-dropup-auto="false" multiple>
          {% for tag in tags %}
          <option class="tags_click" value="{{tag.id}}">{{tag.name}}</option>
          {% endfor %}
        </select>
      </div>
      <div class="form-group col-sm-6">
        <div><label for="exclude_tag">{{_('Exclude Tags')}}</label></div>
        <select class="selectpicker" name="exclude_tag" id="exclude_tag" data-live-search="true" data-style="btn-danger" data-dropup-auto="false" multiple>
          {% for tag in tags %}
          <option  class="tags_click" value="{{tag.id}}">{{tag.name}}</option>
          {% endfor %}
        </select>
      </div>
    </div>
    <div class="row">
      <div class="form-group col-sm-6">
        <div><label for="include_serie">{{_('Series')}}</label></div>
        <select class="selectpicker" name="include_serie" id="include_serie" data-live-search="true" data-style="btn-primary" data-dropup-auto="false" data-actions-box="true" multiple>
          {% for serie in series %}
          <option value="{{serie.id}}">{{serie.name}}</option>
          {% endfor %}
        </select>
      </div>
      <div class="form-group col-sm-6">
        <div><label for="exclude_serie">{{_('Exclude Series')}}</label></div>
        <select class="selectpicker" name="exclude_serie" id="exclude_serie" data-live-search="true" data-style="btn-danger" data-dropup-auto="false" data-actions-box="true" multiple>
          {% for serie in series %}
          <option value="{{serie.id}}">{{serie.name}}</option>
          {% endfor %}
        </select>
      </div>
    </div>
     <div class="row">
      <div class="form-group col-sm-6">
        <div><label for="include_shelf">{{_('Shelves')}}</label></div>
        <select class="selectpicker" name="include_shelf" id="include_shelf" data-live-search="true" data-style="btn-primary" data-dropup-auto="false" data-actions-box="true" multiple>
          {% for shelf in shelves %}
          <option value="{{shelf.id}}">{{shelf.name}}</option>
          {% endfor %}
        </select>
      </div>
      <div class="form-group col-sm-6">
        <div><label for="exclude_shelf">{{_('Exclude Shelves')}}</label></div>
        <select class="selectpicker" name="exclude_shelf" id="exclude_shelf" data-live-search="true" data-style="btn-danger" data-dropup-auto="false" data-actions-box="true" multiple>
          {% for shelf in shelves %}
          <option value="{{shelf.id}}">{{shelf.name}}</option>
          {% endfor %}
        </select>
      </div>
    </div>

    {% if languages %}
    <div class="row">
      <div class="form-group col-sm-6">
        <div><label for="include_language">{{_('Languages')}}</label></div>
        <select class="selectpicker" name="include_language" id="include_language" data-live-search="true" data-style="btn-primary" data-dropup-auto="false" data-actions-box="true" multiple>
          {% for language in languages %}
          <option value="{{language.id}}">{{language.name}}</option>
          {% endfor %}
        </select>
      </div>
      <div class="form-group col-sm-6">
        <div><label for="exclude_language">{{_('Exclude Languages')}}</label></div>
        <select class="selectpicker" name="exclude_language" id="exclude_language" data-live-search="true" data-style="btn-danger" data-dropup-auto="false" data-actions-box="true" multiple>
          {% for language in languages %}
          <option value="{{language.id}}">{{language.name}}</option>
          {% endfor %}
        </select>
      </div>
    </div>
    {% endif%}
    <div class="row">
      <div class="form-group col-sm-6">
        <div><label for="include_extension">{{_('Extensions')}}</label></div>
        <select class="selectpicker" name="include_extension" id="include_extension" data-live-search="true" data-style="btn-primary" data-dropup-auto="false" data-actions-box="true" multiple>
          {% for extension in extensions %}
          <option value="{{extension.format}}">{{extension.format}}</option>
          {% endfor %}
        </select>
      </div>
      <div class="form-group col-sm-6">
        <div><label for="exclude_extension">{{_('Exclude Extensions')}}</label></div>
        <select class="selectpicker" name="exclude_extension" id="exclude_extension" data-live-search="true" data-style="btn-danger" data-dropup-auto="false" data-actions-box="true" multiple>
          {% for extension in extensions %}
          <option value="{{extension.format}}">{{extension.format}}</option>
          {% endfor %}
        </select>
      </div>
    </div>
    <div class="row">
      <div class="form-group col-sm-6">
        <label for="ratinghigh">{{_('Rating Above')}}</label>
        <input type="number"  name="ratinghigh" id="ratinghigh" class="rating input-lg" data-clearable="" >
      </div>
        <div class="form-group col-sm-6">
          <label for="ratinglow">{{_('Rating Below')}}</label>
          <input type="number"  name="ratinglow" id="ratinglow" class="rating input-lg" data-clearable="" >
        </div>
    </div>
    <div class="form-group">
      <label for="comment">{{_('Description')}}</label>
      <input type="text" class="form-control" name="comment" id="comment" value="">
    </div>

    {% if cc|length > 0 %}
    {% for c in cc %}
    <div class="form-group">
      <label for="{{ 'custom_column_' ~ c.id }}">{{ c.name }}</label>
      {% if c.datatype == 'bool' %}
      <select name="{{ 'custom_column_' ~ c.id }}" id="{{ 'custom_column_' ~ c.id }}" class="form-control">
        <option value="" selected></option>
        <option value="True" >{{_('Yes')}}</option>
        <option value="False" >{{_('No')}}</option>
      </select>
      {% endif %}

      {% if c.datatype == 'int' %}
      <input type="number" step="1" class="form-control" name="{{ 'custom_column_' ~ c.id }}" id="{{ 'custom_column_' ~ c.id }}" value="">
      {% endif %}

      {% if c.datatype == 'float' %}
      <input type="number" step="0.01" class="form-control" name="{{ 'custom_column_' ~ c.id }}" id="{{ 'custom_column_' ~ c.id }}" value="">
      {% endif %}

      {% if c.datatype == 'datetime' %}
      <div class="row">
        <div class="form-group col-sm-6">
          <label for="{{ 'custom_column_' ~ c.id }}">{{_('From:')}}</label>
          <div class="input-group">
            <input type="text" class="datepicker form-control" name="{{ 'custom_column_' ~ c.id }}_start" id="{{ 'custom_column_' ~ c.id }}_start" value="">
            <input type="text" class="form-control fake-input hidden" id="fake_{{ 'custom_column_' ~ c.id }}_start" value="">
            <span class="input-group-btn">
              <button type="button" id="{{ 'custom_column_' ~ c.id }}_start_delete" class="datepicker_delete btn btn-default"><span class="glyphicon glyphicon-remove-circle"></span></button>
            </span>
          </div>
        </div>
        <div class="form-group col-sm-6">
          <label for="{{ 'custom_column_' ~ c.id }}">{{_('To:')}}</label>
          <div class="input-group ">
            <input type="text" class="datepicker form-control" name="{{ 'custom_column_' ~ c.id }}_end" id="{{ 'custom_column_' ~ c.id }}_end" value="">
            <input type="text" class="form-control fake-input hidden" id="fake_{{ 'custom_column_' ~ c.id }}_end" value="">
            <span class="input-group-btn">
              <button type="button" id="{{ 'custom_column_' ~ c.id }}_end_delete" class="datepicker_delete btn btn-default"><span class="glyphicon glyphicon-remove-circle"></span></button>
            </span>
          </div>
        </div>
      </div>
      {% endif %}

      {% if c.datatype in ['text', 'series', 'comments'] and not c.is_multiple %}
      <input type="text" class="form-control" name="{{ 'custom_column_' ~ c.id }}" id="{{ 'custom_column_' ~ c.id }}" value="">
      {% endif %}

      {% if c.datatype in ['text', 'series'] and c.is_multiple %}
      <input type="text" class="form-control" name="{{ 'custom_column_' ~ c.id }}" id="{{ 'custom_column_' ~ c.id }}" value="">
      {% endif %}

      {% if c.datatype == 'enumeration' %}
      <select class="form-control" name="{{ 'custom_column_' ~ c.id }}" id="{{ 'custom_column_' ~ c.id }}">
        <option></option>
        {% for opt in c.get_display_dict().enum_values %}
        <option>{{ opt }}</option>
        {% endfor %}
      </select>
      {% endif %}

      {% if c.datatype == 'rating' %}
      <input type="number" min="1" max="5" step="0.5" class="form-control" name="{{ 'custom_column_' ~ c.id }}" id="{{ 'custom_column_' ~ c.id }}">
      {% endif %}
    </div>
    {% endfor %}
    {% endif %}

    <button type="submit" id="adv_submit" class="btn btn-default">{{_('Search')}}</button>
  </form>
</div>
{% endblock %}

{% block js %}
<script src="{{ url_for('static', filename='js/libs/bootstrap-datepicker/bootstrap-datepicker.min.js') }}"></script>
{% if not g.user.locale == 'en' %}
<script src="{{ url_for('static', filename='js/libs/bootstrap-datepicker/locales/bootstrap-datepicker.' + g.user.locale + '.min.js') }}" charset="UTF-8"></script>
{% endif %}
<script src="{{ url_for('static', filename='js/libs/bootstrap-rating-input.min.js') }}"></script>
<script src="{{ url_for('static', filename='js/libs/typeahead.bundle.js') }}"></script>
<script src="{{ url_for('static', filename='js/edit_books.js') }}"></script>
<script src="{{ url_for('static', filename='js/libs/bootstrap-select.min.js')}}"></script>
{% if not g.user.locale == 'en' %}
<script src="{{ url_for('static', filename='js/libs/bootstrap-select/defaults-' + g.user.locale + '.min.js') }}" charset="UTF-8"></script>
{% endif %}
{% endblock %}
{% block header %}
<link href="{{ url_for('static', filename='css/libs/typeahead.css') }}" rel="stylesheet" media="screen">
<link href="{{ url_for('static', filename='css/libs/bootstrap-datepicker3.min.css') }}" rel="stylesheet" media="screen">
<link href="{{ url_for('static', filename='css/libs/bootstrap-select.min.css') }}" rel="stylesheet" >
{% endblock %}<|MERGE_RESOLUTION|>--- conflicted
+++ resolved
@@ -20,13 +20,8 @@
       <div class="form-group col-sm-6">
         <label for="publishstart">{{_('Published Date From')}}</label>
         <div class="input-group">
-<<<<<<< HEAD
-          <input type="text" class="datepicker form-control" name="publish_start" id="publishstart" value="">
+          <input type="text" class="datepicker form-control" name="publishstart" id="publishstart" value="">
           <input type="text" class="form-control fake-input hidden" id="fake_publishstart" value="">
-=======
-          <input type="text" style="position: static;"  class="datepicker form-control" name="publishstart" id="publishstart" value="">
-          <input type="text" style="position: absolute;" class="form-control fake-input hidden" id="fake_publishstart" value="">
->>>>>>> 1b8410e7
           <span class="input-group-btn">
             <button type="button" id="publishstart_delete" class="datepicker_delete btn btn-default"><span class="glyphicon glyphicon-remove-circle"></span></button>
           </span>
