--- conflicted
+++ resolved
@@ -167,11 +167,7 @@
       {% endfor %}
     {% endif %}
 
-<<<<<<< HEAD
-    <button type="submit" id="adv_submit" class="btn btn-default">{{_('Submit')}}</button>
-=======
-    <button type="submit" class="btn btn-default">{{_('Search')}}</button>
->>>>>>> 8f518993
+    <button type="submit" id="adv_submit" class="btn btn-default">{{_('Search')}}</button>
   </form>
 </div>
 {% endblock %}
