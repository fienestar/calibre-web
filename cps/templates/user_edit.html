--- conflicted
+++ resolved
@@ -14,11 +14,7 @@
       <input type="email" class="form-control" name="email" id="email" value="{{ content.email if content.email != None }}" autocomplete="off">
     </div>
     {% if ( g.user and g.user.role_passwd() or g.user.role_admin() ) and not content.role_anonymous() %}
-<<<<<<< HEAD
-      {% if g.user and g.user.role_admin() and not new_user and not profile and ( mail_configured and content.email if content.email != None ) %}
-=======
       {% if g.user and g.user.role_admin() and not new_user and not profile and ( mail_configured and content.email if content.email != None %}
->>>>>>> 5887f0fe
         <div class="btn btn-default" id="resend_password"><a href="{{url_for('admin.reset_user_password', user_id = content.id) }}">{{_('Reset user Password')}}</a></div>
       {% endif %}
         <div class="form-group">
