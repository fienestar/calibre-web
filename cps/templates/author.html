--- conflicted
+++ resolved
@@ -37,11 +37,8 @@
       <div class="cover">
         <a href="{{ url_for('web.show_book', book_id=entry.id) }}">
             <span class="img">
-<<<<<<< HEAD
               {{ book_cover_image(entry, entry.id|get_book_thumbnails(thumbnails)) }}
-=======
-              <img title="{{author.name|safe}}" src="{{ url_for('web.get_cover', book_id=entry.id) }}" />
->>>>>>> 8dc1e9bf
+              <!-- <img title="{{author.name|safe}}" src="{{ url_for('web.get_cover', book_id=entry.id) }}" /> -->
               {% if entry.id in read_book_ids %}<span class="badge read glyphicon glyphicon-ok"></span>{% endif %}
             </span>
         </a>
