{% from 'book_cover.html' import book_cover_image %}
{% extends "layout.html" %}
{% block body %}
<h1 class="{{page}}">{{_(title)}}</h1>

    <div class="filterheader hidden-xs hidden-sm">
      {% if entries.__len__() %}
       {% if entries[0][0].sort %}
        <button id="sort_name" class="btn btn-primary"><b>B,A <-> A B</b></button>
       {% endif %}
      {% endif %}
      <button id="desc" data-id="series" class="btn btn-primary"><span class="glyphicon glyphicon-sort-by-alphabet"></span></button>
      <button id="asc" data-id="series" class="btn btn-primary"><span class="glyphicon glyphicon-sort-by-alphabet-alt"></span></button>
      {% if charlist|length %}
      <button id="all" class="btn btn-primary">{{_('All')}}</button>
      {% endif %}
      <div class="btn-group character" role="group">
        {% for char in charlist%}
        <button class="btn btn-primary char">{{char.char}}</button>
        {% endfor %}
      </div>

        <button class="update-view btn btn-primary" href="#" data-target="series_view" id='list-button' data-view="list">List</button>
    </div>

    {% if entries[0] %}
        <div id="list" class="row display-flex">
          {% for entry in entries %}
              <div class="col-sm-3 col-lg-2 col-xs-6 book sortable" {% if entry[0].sort %}data-name="{{entry[0].series[0].name}}"{% endif %} data-id="{% if entry[0].series[0].name %}{{entry[0].series[0].name}}{% endif %}">
                  <div class="cover">
                      <a href="{{url_for('web.books_list', data=data, sort_param='new', book_id=entry[0].series[0].id )}}">
<<<<<<< HEAD
                          {{ book_cover_image(entry[0], entry[0].id|get_book_thumbnails(thumbnails)) }}
                          <span class="badge">{{entry.count}}</span>
=======
                          <span class="img">
                              <img src="{{ url_for('web.get_cover', book_id=entry[0].id) }}" alt="{{ entry[0].name }}"/>
                              <span class="badge">{{entry.count}}</span>
                            </span>
>>>>>>> d33b0587
                      </a>
                  </div>
                  <div class="meta">
                      <a href="{{url_for('web.books_list', data=data, sort_param='new', book_id=entry[0].series[0].id )}}">
                          <p class="title">{{entry[0].series[0].name|shortentitle}}</p>
                      </a>
                  </div>
              </div>
        {% endfor %}
        </div>
    {% endif %}


{% endblock %}
{% block js %}
<script src="{{ url_for('static', filename='js/filter_grid.js') }}"></script>
{% endblock %}<|MERGE_RESOLUTION|>--- conflicted
+++ resolved
@@ -29,15 +29,10 @@
               <div class="col-sm-3 col-lg-2 col-xs-6 book sortable" {% if entry[0].sort %}data-name="{{entry[0].series[0].name}}"{% endif %} data-id="{% if entry[0].series[0].name %}{{entry[0].series[0].name}}{% endif %}">
                   <div class="cover">
                       <a href="{{url_for('web.books_list', data=data, sort_param='new', book_id=entry[0].series[0].id )}}">
-<<<<<<< HEAD
-                          {{ book_cover_image(entry[0], entry[0].id|get_book_thumbnails(thumbnails)) }}
-                          <span class="badge">{{entry.count}}</span>
-=======
                           <span class="img">
-                              <img src="{{ url_for('web.get_cover', book_id=entry[0].id) }}" alt="{{ entry[0].name }}"/>
+                              {{ book_cover_image(entry[0], entry[0].id|get_book_thumbnails(thumbnails)) }}
                               <span class="badge">{{entry.count}}</span>
                             </span>
->>>>>>> d33b0587
                       </a>
                   </div>
                   <div class="meta">
