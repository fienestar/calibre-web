--- conflicted
+++ resolved
@@ -256,11 +256,6 @@
 
         if not self.restart:
             log.info("Performing shutdown of Calibre-Web")
-<<<<<<< HEAD
-=======
-            # prevent irritating log of pending tasks message from asyncio
-            logger.get('asyncio').setLevel(logger.logging.CRITICAL)
->>>>>>> 12ad7a63
             return True
 
         log.info("Performing restart of Calibre-Web")
