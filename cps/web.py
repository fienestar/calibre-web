--- conflicted
+++ resolved
@@ -945,11 +945,7 @@
                             app.logger.error('Unrar binary not found unable to decompress file ' + cbr_file)
                             return ""
                     else:
-<<<<<<< HEAD
-
-=======
                         app.logger.info('Unrar is not supported please install python rarfile extension')
->>>>>>> 57567850
                         # no support means return nothing
                         return ""
                 if book_format == "cbz":
