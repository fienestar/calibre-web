# -*- coding: utf-8 -*-

#  This file is part of the Calibre-Web (https://github.com/janeczku/calibre-web)
#    Copyright (C) 2018-2019 OzzieIsaacs, cervinko, jkrehm, bodybybuddha, ok11,
#                            andy29485, idalin, Kyosfonica, wuqi, Kennyl, lemmsh,
#                            falgh1, grunjol, csitko, ytils, xybydy, trasba, vrabe,
#                            ruben-herold, marblepebble, JackED42, SiphonSquirrel,
#                            apetresc, nanu-c, mutschler
#
#  This program is free software: you can redistribute it and/or modify
#  it under the terms of the GNU General Public License as published by
#  the Free Software Foundation, either version 3 of the License, or
#  (at your option) any later version.
#
#  This program is distributed in the hope that it will be useful,
#  but WITHOUT ANY WARRANTY; without even the implied warranty of
#  MERCHANTABILITY or FITNESS FOR A PARTICULAR PURPOSE.  See the
#  GNU General Public License for more details.
#
#  You should have received a copy of the GNU General Public License
#  along with this program. If not, see <http://www.gnu.org/licenses/>.

from __future__ import division, print_function, unicode_literals
import os
import base64
import json
import time
from datetime import datetime, timedelta

from babel import Locale as LC
from babel.dates import format_datetime
from flask import Blueprint, flash, redirect, url_for, abort, request, make_response, send_from_directory
from flask_login import login_required, current_user, logout_user
from flask_babel import gettext as _
from sqlalchemy import and_
from sqlalchemy.exc import IntegrityError
from sqlalchemy.sql.expression import func

from . import constants, logger, helper, services
from . import db, ub, web_server, get_locale, config, updater_thread, babel, gdriveutils
from .helper import speaking_language, check_valid_domain, send_test_mail, reset_password, generate_password_hash
from .gdriveutils import is_gdrive_ready, gdrive_support
from .web import admin_required, render_title_template, before_request, unconfigured, login_required_if_no_ano

log = logger.create()

feature_support = {
        'ldap': bool(services.ldap),
        'goodreads': bool(services.goodreads_support),
        'kobo':  bool(services.kobo)
    }

try:
    import rarfile
    feature_support['rar'] = True
except ImportError:
    feature_support['rar'] = False

try:
    from .oauth_bb import oauth_check, oauthblueprints
    feature_support['oauth'] = True
except ImportError as err:
    log.debug('Cannot import Flask-Dance, login with Oauth will not work: %s', err)
    feature_support['oauth'] = False
    oauthblueprints = []
    oauth_check = {}


feature_support['gdrive'] = gdrive_support
admi = Blueprint('admin', __name__)



@admi.route("/admin")
@login_required
def admin_forbidden():
    abort(403)


@admi.route("/shutdown")
@login_required
@admin_required
def shutdown():
    task = int(request.args.get("parameter").strip())
    showtext = {}
    if task in (0, 1):  # valid commandos received
        # close all database connections
        db.dispose()
        ub.dispose()

        if task == 0:
            showtext['text'] = _(u'Server restarted, please reload page')
        else:
            showtext['text'] = _(u'Performing shutdown of server, please close window')
        # stop gevent/tornado server
        web_server.stop(task == 0)
        return json.dumps(showtext)

    if task == 2:
        log.warning("reconnecting to calibre database")
        db.setup_db(config)
        showtext['text'] = _(u'Reconnect successful')
        return json.dumps(showtext)

    showtext['text'] = _(u'Unknown command')
    return json.dumps(showtext), 400


@admi.route("/admin/view")
@login_required
@admin_required
def admin():
    version = updater_thread.get_current_version_info()
    if version is False:
        commit = _(u'Unknown')
    else:
        if 'datetime' in version:
            commit = version['datetime']

            tz = timedelta(seconds=time.timezone if (time.localtime().tm_isdst == 0) else time.altzone)
            form_date = datetime.strptime(commit[:19], "%Y-%m-%dT%H:%M:%S")
            if len(commit) > 19:    # check if string has timezone
                if commit[19] == '+':
                    form_date -= timedelta(hours=int(commit[20:22]), minutes=int(commit[23:]))
                elif commit[19] == '-':
                    form_date += timedelta(hours=int(commit[20:22]), minutes=int(commit[23:]))
            commit = format_datetime(form_date - tz, format='short', locale=get_locale())
        else:
            commit = version['version']

    allUser = ub.session.query(ub.User).all()
    email_settings = config.get_mail_settings()
    return render_title_template("admin.html", allUser=allUser, email=email_settings, config=config, commit=commit,
                                 title=_(u"Admin page"), page="admin")


@admi.route("/admin/config", methods=["GET", "POST"])
@login_required
@admin_required
def configuration():
    if request.method == "POST":
        return _configuration_update_helper()
    return _configuration_result()


@admi.route("/admin/viewconfig")
@login_required
@admin_required
def view_configuration():
    readColumn = db.session.query(db.Custom_Columns)\
            .filter(and_(db.Custom_Columns.datatype == 'bool',db.Custom_Columns.mark_for_delete == 0)).all()
    restrictColumns= db.session.query(db.Custom_Columns)\
            .filter(and_(db.Custom_Columns.datatype == 'text',db.Custom_Columns.mark_for_delete == 0)).all()
    return render_title_template("config_view_edit.html", conf=config, readColumns=readColumn,
                                 restrictColumns=restrictColumns,
                                 title=_(u"UI Configuration"), page="uiconfig")


@admi.route("/admin/viewconfig", methods=["POST"])
@login_required
@admin_required
def update_view_configuration():
    reboot_required = False
    to_save = request.form.to_dict()

    _config_string = lambda x: config.set_from_dictionary(to_save, x, lambda y: y.strip() if y else y)
    _config_int = lambda x: config.set_from_dictionary(to_save, x, int)

    _config_string("config_calibre_web_title")
    _config_string("config_columns_to_ignore")
    # _config_string("config_mature_content_tags")
    reboot_required |= _config_string("config_title_regex")

    _config_int("config_read_column")
    _config_int("config_theme")
    _config_int("config_random_books")
    _config_int("config_books_per_page")
    _config_int("config_authors_max")
    _config_int("config_restricted_column")

    if config.config_google_drive_watch_changes_response:
        config.config_google_drive_watch_changes_response = json.dumps(config.config_google_drive_watch_changes_response)

    config.config_default_role = constants.selected_roles(to_save)
    config.config_default_role &= ~constants.ROLE_ANONYMOUS

    config.config_default_show = sum(int(k[5:]) for k in to_save if k.startswith('show_'))
    if "Show_detail_random" in to_save:
        config.config_default_show |= constants.DETAIL_RANDOM

    config.save()
    flash(_(u"Calibre-Web configuration updated"), category="success")
    before_request()
    if reboot_required:
        db.dispose()
        ub.dispose()
        web_server.stop(True)

    return view_configuration()


@admi.route("/ajax/editdomain/<int:allow>", methods=['POST'])
@login_required
@admin_required
def edit_domain(allow):
    # POST /post
    # name:  'username',  //name of field (column in db)
    # pk:    1            //primary key (record id)
    # value: 'superuser!' //new value
    vals = request.form.to_dict()
    answer = ub.session.query(ub.Registration).filter(ub.Registration.id == vals['pk']).first()
    answer.domain = vals['value'].replace('*', '%').replace('?', '_').lower()
    ub.session.commit()
    return ""


@admi.route("/ajax/adddomain/<int:allow>", methods=['POST'])
@login_required
@admin_required
def add_domain(allow):
    domain_name = request.form.to_dict()['domainname'].replace('*', '%').replace('?', '_').lower()
    check = ub.session.query(ub.Registration).filter(ub.Registration.domain == domain_name).filter(ub.Registration.allow == allow).first()
    if not check:
        new_domain = ub.Registration(domain=domain_name, allow=allow)
        ub.session.add(new_domain)
        ub.session.commit()
    return ""


@admi.route("/ajax/deletedomain", methods=['POST'])
@login_required
@admin_required
def delete_domain():
    domain_id = request.form.to_dict()['domainid'].replace('*', '%').replace('?', '_').lower()
    ub.session.query(ub.Registration).filter(ub.Registration.id == domain_id).delete()
    ub.session.commit()
    # If last domain was deleted, add all domains by default
    if not ub.session.query(ub.Registration).filter(ub.Registration.allow==1).count():
        new_domain = ub.Registration(domain="%.%",allow=1)
        ub.session.add(new_domain)
        ub.session.commit()
    return ""


@admi.route("/ajax/domainlist/<int:allow>")
@login_required
@admin_required
def list_domain(allow):
    answer = ub.session.query(ub.Registration).filter(ub.Registration.allow == allow).all()
    json_dumps = json.dumps([{"domain": r.domain.replace('%', '*').replace('_', '?'), "id": r.id} for r in answer])
    js = json.dumps(json_dumps.replace('"', "'")).lstrip('"').strip('"')
    response = make_response(js.replace("'", '"'))
    response.headers["Content-Type"] = "application/json; charset=utf-8"
    return response

@admi.route("/ajax/editrestriction/<int:res_type>", methods=['POST'])
@login_required
@admin_required
def edit_restriction(res_type):
    element = request.form.to_dict()
    if element['id'].startswith('a'):
        if res_type == 0:  # Tags as template
            elementlist = config.list_allowed_tags()
            elementlist[int(element['id'][1:])]=element['Element']
            config.config_allowed_tags = ','.join(elementlist)
            config.save()
        if res_type == 1:  # CustomC
            elementlist = config.list_allowed_column_values()
            elementlist[int(element['id'][1:])]=element['Element']
            config.config_allowed_column_value = ','.join(elementlist)
            config.save()
        if res_type == 2:  # Tags per user
            usr_id = os.path.split(request.referrer)[-1]
            if usr_id.isdigit() == True:
                usr = ub.session.query(ub.User).filter(ub.User.id == int(usr_id)).first()
            else:
                usr = current_user
            elementlist = usr.list_allowed_tags()
            elementlist[int(element['id'][1:])]=element['Element']
            usr.allowed_tags = ','.join(elementlist)
            ub.session.commit()
        if res_type == 3:  # CColumn per user
            usr_id = os.path.split(request.referrer)[-1]
            if usr_id.isdigit() == True:
                usr = ub.session.query(ub.User).filter(ub.User.id == int(usr_id)).first()
            else:
                usr = current_user
            elementlist = usr.list_allowed_column_values()
            elementlist[int(element['id'][1:])]=element['Element']
            usr.allowed_column_value = ','.join(elementlist)
            ub.session.commit()
    if element['id'].startswith('d'):
        if res_type == 0:  # Tags as template
            elementlist = config.list_denied_tags()
            elementlist[int(element['id'][1:])]=element['Element']
            config.config_denied_tags = ','.join(elementlist)
            config.save()
        if res_type == 1:  # CustomC
            elementlist = config.list_denied_column_values()
            elementlist[int(element['id'][1:])]=element['Element']
            config.config_denied_column_value = ','.join(elementlist)
            config.save()
        if res_type == 2:  # Tags per user
            usr_id = os.path.split(request.referrer)[-1]
            if usr_id.isdigit() == True:
                usr = ub.session.query(ub.User).filter(ub.User.id == int(usr_id)).first()
            else:
                usr = current_user
            elementlist = usr.list_denied_tags()
            elementlist[int(element['id'][1:])]=element['Element']
            usr.denied_tags = ','.join(elementlist)
            ub.session.commit()
        if res_type == 3:  # CColumn per user
            usr_id = os.path.split(request.referrer)[-1]
            if usr_id.isdigit() == True:
                usr = ub.session.query(ub.User).filter(ub.User.id == int(usr_id)).first()
            else:
                usr = current_user
            elementlist = usr.list_denied_column_values()
            elementlist[int(element['id'][1:])]=element['Element']
            usr.denied_column_value = ','.join(elementlist)
            ub.session.commit()
    return ""

def restriction_addition(element, list_func):
    elementlist = list_func()
    if elementlist == ['']:
        elementlist = []
    if not element['add_element'] in elementlist:
        elementlist += [element['add_element']]
    return ','.join(elementlist)


def restriction_deletion(element, list_func):
    elementlist = list_func()
    if element['Element'] in elementlist:
        elementlist.remove(element['Element'])
    return ','.join(elementlist)


@admi.route("/ajax/addrestriction/<int:res_type>", methods=['POST'])
@login_required
@admin_required
def add_restriction(res_type):
    element = request.form.to_dict()
    if res_type == 0:  # Tags as template
        if 'submit_allow' in element:
            config.config_allowed_tags = restriction_addition(element, config.list_allowed_tags)
            config.save()
        elif 'submit_deny' in element:
            config.config_denied_tags = restriction_addition(element, config.list_denied_tags)
            config.save()
    if res_type == 1:  # CCustom as template
        if 'submit_allow' in element:
            config.config_allowed_column_value = restriction_addition(element, config.list_denied_column_values)
            config.save()
        elif 'submit_deny' in element:
            config.config_denied_column_value = restriction_addition(element, config.list_allowed_column_values)
            config.save()
    if res_type == 2:  # Tags per user
        usr_id = os.path.split(request.referrer)[-1]
        if usr_id.isdigit() == True:
            usr = ub.session.query(ub.User).filter(ub.User.id == int(usr_id)).first()
        else:
            usr = current_user
        if 'submit_allow' in element:
            usr.allowed_tags = restriction_addition(element, usr.list_allowed_tags)
            ub.session.commit()
        elif 'submit_deny' in element:
            usr.denied_tags = restriction_addition(element, usr.list_denied_tags)
            ub.session.commit()
    if res_type == 3:  # CustomC per user
        usr_id = os.path.split(request.referrer)[-1]
        if usr_id.isdigit() == True:
            usr = ub.session.query(ub.User).filter(ub.User.id == int(usr_id)).first()
        else:
            usr = current_user
        if 'submit_allow' in element:
            usr.allowed_column_value = restriction_addition(element, usr.list_allowed_column_values)
            ub.session.commit()
        elif 'submit_deny' in element:
            usr.denied_column_value = restriction_addition(element, usr.list_denied_column_values)
            ub.session.commit()
    return ""

@admi.route("/ajax/deleterestriction/<int:res_type>", methods=['POST'])
@login_required
@admin_required
def delete_restriction(res_type):
    element = request.form.to_dict()
    if res_type == 0:  # Tags as template
        if element['id'].startswith('a'):
            config.config_allowed_tags = restriction_deletion(element, config.list_allowed_tags)
            config.save()
        elif element['id'].startswith('d'):
            config.config_denied_tags = restriction_deletion(element, config.list_denied_tags)
            config.save()
    elif res_type == 1:  # CustomC as template
        if element['id'].startswith('a'):
            config.config_allowed_column_value = restriction_deletion(element, config.list_allowed_column_values)
            config.save()
        elif element['id'].startswith('d'):
            config.config_denied_column_value = restriction_deletion(element, config.list_denied_column_values)
            config.save()
    elif res_type == 2:  # Tags per user
        usr_id = os.path.split(request.referrer)[-1]
        if usr_id.isdigit() == True:
            usr = ub.session.query(ub.User).filter(ub.User.id == int(usr_id)).first()
        else:
            usr = current_user
        if element['id'].startswith('a'):
            usr.allowed_tags = restriction_deletion(element, usr.list_allowed_tags)
            ub.session.commit()
        elif element['id'].startswith('d'):
            usr.denied_tags = restriction_deletion(element, usr.list_denied_tags)
            ub.session.commit()
    elif res_type == 3:  # Columns per user
        usr_id = os.path.split(request.referrer)[-1]
        if usr_id.isdigit() == True:    # select current user if admins are editing their own rights
            usr = ub.session.query(ub.User).filter(ub.User.id == int(usr_id)).first()
        else:
            usr = current_user
        if element['id'].startswith('a'):
            usr.allowed_column_value = restriction_deletion(element, usr.list_allowed_column_values)
            ub.session.commit()
        elif element['id'].startswith('d'):
            usr.denied_column_value = restriction_deletion(element, usr.list_denied_column_values)
            ub.session.commit()
    return ""


#@admi.route("/ajax/listrestriction/<int:type>/<int:user_id>", defaults={'user_id': '0'})
@admi.route("/ajax/listrestriction/<int:res_type>")
@login_required
@admin_required
def list_restriction(res_type):
    if res_type == 0:   # Tags as template
        restrict = [{'Element': x, 'type':_('Deny'), 'id': 'd'+str(i) }
                    for i,x in enumerate(config.list_denied_tags()) if x != '' ]
        allow = [{'Element': x, 'type':_('Allow'), 'id': 'a'+str(i) }
                 for i,x in enumerate(config.list_allowed_tags()) if x != '']
        json_dumps = restrict + allow
    elif res_type == 1:  # CustomC as template
        restrict = [{'Element': x, 'type':_('Deny'), 'id': 'd'+str(i) }
                    for i,x in enumerate(config.list_denied_column_values()) if x != '' ]
        allow = [{'Element': x, 'type':_('Allow'), 'id': 'a'+str(i) }
                 for i,x in enumerate(config.list_allowed_column_values()) if x != '']
        json_dumps = restrict + allow
    elif res_type == 2:  # Tags per user
        usr_id = os.path.split(request.referrer)[-1]
        if usr_id.isdigit() == True:
            usr = ub.session.query(ub.User).filter(ub.User.id == usr_id).first()
        else:
            usr = current_user
        restrict = [{'Element': x, 'type':_('Deny'), 'id': 'd'+str(i) }
                    for i,x in enumerate(usr.list_denied_tags()) if x != '' ]
        allow = [{'Element': x, 'type':_('Allow'), 'id': 'a'+str(i) }
                 for i,x in enumerate(usr.list_allowed_tags()) if x != '']
        json_dumps = restrict + allow
    elif res_type == 3:  # CustomC per user
        usr_id = os.path.split(request.referrer)[-1]
        if usr_id.isdigit() == True:
            usr = ub.session.query(ub.User).filter(ub.User.id==usr_id).first()
        else:
            usr = current_user
        restrict = [{'Element': x, 'type':_('Deny'), 'id': 'd'+str(i) }
                    for i,x in enumerate(usr.list_denied_column_values()) if x != '' ]
        allow = [{'Element': x, 'type':_('Allow'), 'id': 'a'+str(i) }
                 for i,x in enumerate(usr.list_allowed_column_values()) if x != '']
        json_dumps = restrict + allow
    else:
        json_dumps=""
    js = json.dumps(json_dumps)
    response = make_response(js.replace("'", '"'))
    response.headers["Content-Type"] = "application/json; charset=utf-8"
    return response

@admi.route("/config", methods=["GET", "POST"])
@unconfigured
def basic_configuration():
    logout_user()
    if request.method == "POST":
        return _configuration_update_helper()
    return _configuration_result()


def _configuration_update_helper():
    reboot_required = False
    db_change = False
    to_save = request.form.to_dict()

    _config_string = lambda x: config.set_from_dictionary(to_save, x, lambda y: y.strip() if y else y)
    _config_int = lambda x: config.set_from_dictionary(to_save, x, int)
    _config_checkbox = lambda x: config.set_from_dictionary(to_save, x, lambda y: y == "on", False)
    _config_checkbox_int = lambda x: config.set_from_dictionary(to_save, x, lambda y: 1 if (y == "on") else 0, 0)

    db_change |= _config_string("config_calibre_dir")

    # Google drive setup
    if not os.path.isfile(gdriveutils.SETTINGS_YAML):
        config.config_use_google_drive = False

    gdrive_secrets = {}
    gdriveError = gdriveutils.get_error_text(gdrive_secrets)
    if "config_use_google_drive" in to_save and not config.config_use_google_drive and not gdriveError:
        with open(gdriveutils.CLIENT_SECRETS, 'r') as settings:
            gdrive_secrets = json.load(settings)['web']
        if not gdrive_secrets:
            return _configuration_result(_('client_secrets.json Is Not Configured For Web Application'))
        gdriveutils.update_settings(
                            gdrive_secrets['client_id'],
                            gdrive_secrets['client_secret'],
                            gdrive_secrets['redirect_uris'][0]
                        )

    # always show google drive settings, but in case of error deny support
    config.config_use_google_drive = (not gdriveError) and ("config_use_google_drive" in to_save)
    if _config_string("config_google_drive_folder"):
        gdriveutils.deleteDatabaseOnChange()

    reboot_required |= _config_int("config_port")

    reboot_required |= _config_string("config_keyfile")
    if config.config_keyfile and not os.path.isfile(config.config_keyfile):
        return _configuration_result(_('Keyfile Location is not Valid, Please Enter Correct Path'), gdriveError)

    reboot_required |= _config_string("config_certfile")
    if config.config_certfile and not os.path.isfile(config.config_certfile):
        return _configuration_result(_('Certfile Location is not Valid, Please Enter Correct Path'), gdriveError)

    _config_checkbox_int("config_uploading")
    _config_checkbox_int("config_anonbrowse")
    _config_checkbox_int("config_public_reg")
    reboot_required |= _config_checkbox_int("config_kobo_sync")
    _config_checkbox_int("config_kobo_proxy")

    _config_string("config_calibre")
    _config_string("config_converterpath")
    _config_string("config_kepubifypath")

<<<<<<< HEAD
    reboot_required |= _config_int("config_login_type")
=======
    _config_checkbox_int("config_automatic_kepub")
    _config_string("config_kepubify_path")
    _config_string("config_kepub_cache_dir")

    if _config_int("config_login_type"):
        reboot_required |= config.config_login_type != constants.LOGIN_STANDARD
>>>>>>> 38a255e0

    #LDAP configurator,
    if config.config_login_type == constants.LOGIN_LDAP:
        reboot_required |= _config_string("config_ldap_provider_url")
        reboot_required |= _config_int("config_ldap_port")
        reboot_required |= _config_int("config_ldap_authentication")
        reboot_required |= _config_string("config_ldap_dn")
        reboot_required |= _config_string("config_ldap_serv_username")
        reboot_required |= _config_string("config_ldap_user_object")
        reboot_required |= _config_string("config_ldap_group_object_filter")
        reboot_required |= _config_string("config_ldap_group_members_field")
        reboot_required |= _config_checkbox("config_ldap_openldap")
        reboot_required |= _config_int("config_ldap_encryption")
        reboot_required |= _config_string("config_ldap_cert_path")
        _config_string("config_ldap_group_name")
        if "config_ldap_serv_password" in to_save and to_save["config_ldap_serv_password"] != "":
            reboot_required |= 1
            config.set_from_dictionary(to_save, "config_ldap_serv_password", base64.b64encode, encode='UTF-8')
        config.save()

        if not config.config_ldap_provider_url \
            or not config.config_ldap_port \
            or not config.config_ldap_dn \
            or not config.config_ldap_user_object:
                return _configuration_result(_('Please Enter a LDAP Provider, '
                                             'Port, DN and User Object Identifier'), gdriveError)

        if config.config_ldap_authentication > constants.LDAP_AUTH_ANONYMOUS:
            if config.config_ldap_authentication > constants.LDAP_AUTH_UNAUTHENTICATE:
                if not config.config_ldap_serv_username or not bool(config.config_ldap_serv_password):
                    return _configuration_result('Please Enter a LDAP Service Account and Password', gdriveError)
            else:
                if not config.config_ldap_serv_username:
                    return _configuration_result('Please Enter a LDAP Service Account', gdriveError)

        #_config_checkbox("config_ldap_use_ssl")
        #_config_checkbox("config_ldap_use_tls")
        # reboot_required |= _config_checkbox("config_ldap_openldap")
        # _config_checkbox("config_ldap_require_cert")

        if config.config_ldap_group_object_filter:
            if config.config_ldap_group_object_filter.count("%s") != 1:
                return _configuration_result(_('LDAP Group Object Filter Needs to Have One "%s" Format Identifier'),
                                             gdriveError)
            if config.config_ldap_group_object_filter.count("(") != config.config_ldap_group_object_filter.count(")"):
                return _configuration_result(_('LDAP Group Object Filter Has Unmatched Parenthesis'),
                                             gdriveError)

        if config.config_ldap_user_object.count("%s") != 1:
            return _configuration_result(_('LDAP User Object Filter needs to Have One "%s" Format Identifier'),
                                         gdriveError)
        if config.config_ldap_user_object.count("(") != config.config_ldap_user_object.count(")"):
            return _configuration_result(_('LDAP User Object Filter Has Unmatched Parenthesis'),
                                         gdriveError)

        if config.config_ldap_cert_path and not os.path.isdir(config.config_ldap_cert_path):
            return _configuration_result(_('LDAP Certificate Location is not Valid, Please Enter Correct Path'),
                                         gdriveError)

    # Remote login configuration
    _config_checkbox("config_remote_login")
    if not config.config_remote_login:
        ub.session.query(ub.RemoteAuthToken).filter(ub.RemoteAuthToken.token_type==0).delete()

    # Goodreads configuration
    _config_checkbox("config_use_goodreads")
    _config_string("config_goodreads_api_key")
    _config_string("config_goodreads_api_secret")
    if services.goodreads_support:
        services.goodreads_support.connect(config.config_goodreads_api_key,
                                           config.config_goodreads_api_secret,
                                           config.config_use_goodreads)

    _config_int("config_updatechannel")

    # Reverse proxy login configuration
    _config_checkbox("config_allow_reverse_proxy_header_login")
    _config_string("config_reverse_proxy_login_header_name")

    # GitHub OAuth configuration
    if config.config_login_type == constants.LOGIN_OAUTH:
        active_oauths = 0

        for element in oauthblueprints:
            if to_save["config_" + str(element['id']) + "_oauth_client_id"] != element['oauth_client_id'] \
                or to_save["config_" + str(element['id']) + "_oauth_client_secret"] != element['oauth_client_secret']:
                reboot_required = True
                element['oauth_client_id'] = to_save["config_" + str(element['id']) + "_oauth_client_id"]
                element['oauth_client_secret'] = to_save["config_" + str(element['id']) + "_oauth_client_secret"]
            if to_save["config_"+str(element['id'])+"_oauth_client_id"] \
               and to_save["config_"+str(element['id'])+"_oauth_client_secret"]:
                active_oauths += 1
                element["active"] = 1
            else:
                element["active"] = 0
            ub.session.query(ub.OAuthProvider).filter(ub.OAuthProvider.id == element['id']).update(
                {"oauth_client_id":to_save["config_"+str(element['id'])+"_oauth_client_id"],
                "oauth_client_secret":to_save["config_"+str(element['id'])+"_oauth_client_secret"],
                "active":element["active"]})


    reboot_required |= _config_int("config_log_level")
    reboot_required |= _config_string("config_logfile")
    if not logger.is_valid_logfile(config.config_logfile):
        return _configuration_result(_('Logfile Location is not Valid, Please Enter Correct Path'), gdriveError)

    reboot_required |= _config_checkbox_int("config_access_log")
    reboot_required |= _config_string("config_access_logfile")
    if not logger.is_valid_logfile(config.config_access_logfile):
        return _configuration_result(_('Access Logfile Location is not Valid, Please Enter Correct Path'), gdriveError)

    # Rarfile Content configuration
    _config_string("config_rarfile_location")
    unrar_status = helper.check_unrar(config.config_rarfile_location)
    if unrar_status:
        return _configuration_result(unrar_status, gdriveError)

    try:
        metadata_db = os.path.join(config.config_calibre_dir, "metadata.db")
        if config.config_use_google_drive and is_gdrive_ready() and not os.path.exists(metadata_db):
            gdriveutils.downloadFile(None, "metadata.db", metadata_db)
            db_change = True
    except Exception as e:
        return _configuration_result('%s' % e, gdriveError)

    if db_change:
        # reload(db)
        if not db.setup_db(config):
            return _configuration_result(_('DB Location is not Valid, Please Enter Correct Path'), gdriveError)

    config.save()
    flash(_(u"Calibre-Web configuration updated"), category="success")
    if reboot_required:
        web_server.stop(True)

    return _configuration_result(None, gdriveError)


def _configuration_result(error_flash=None, gdriveError=None):
    gdrive_authenticate = not is_gdrive_ready()
    gdrivefolders = []
    if gdriveError is None:
        gdriveError = gdriveutils.get_error_text()
    if gdriveError:
        gdriveError = _(gdriveError)
    else:
        # if config.config_use_google_drive and\
        if not gdrive_authenticate:
            gdrivefolders = gdriveutils.listRootFolders()

    show_back_button = current_user.is_authenticated
    show_login_button = config.db_configured and not current_user.is_authenticated
    if error_flash:
        config.load()
        flash(error_flash, category="error")
        show_login_button = False

    return render_title_template("config_edit.html", config=config, provider=oauthblueprints,
                                 show_back_button=show_back_button, show_login_button=show_login_button,
                                 show_authenticate_google_drive=gdrive_authenticate,
                                 gdriveError=gdriveError, gdrivefolders=gdrivefolders, feature_support=feature_support,
                                 title=_(u"Basic Configuration"), page="config")


@admi.route("/admin/user/new", methods=["GET", "POST"])
@login_required
@admin_required
def new_user():
    content = ub.User()
    languages = speaking_language()
    translations = [LC('en')] + babel.list_translations()
    kobo_support = feature_support['kobo'] and config.config_kobo_sync
    if request.method == "POST":
        to_save = request.form.to_dict()
        content.default_language = to_save["default_language"]
        # content.mature_content = "Show_mature_content" in to_save
        content.locale = to_save.get("locale", content.locale)

        content.sidebar_view = sum(int(key[5:]) for key in to_save if key.startswith('show_'))
        if "show_detail_random" in to_save:
            content.sidebar_view |= constants.DETAIL_RANDOM

        content.role = constants.selected_roles(to_save)

        if not to_save["nickname"] or not to_save["email"] or not to_save["password"]:
            flash(_(u"Please fill out all fields!"), category="error")
            return render_title_template("user_edit.html", new_user=1, content=content, translations=translations,
                                         registered_oauth=oauth_check, kobo_support=kobo_support,
                                         title=_(u"Add new user"))
        content.password = generate_password_hash(to_save["password"])
        existing_user = ub.session.query(ub.User).filter(func.lower(ub.User.nickname) == to_save["nickname"].lower())\
            .first()
        existing_email = ub.session.query(ub.User).filter(ub.User.email == to_save["email"].lower())\
            .first()
        if not existing_user and not existing_email:
            content.nickname = to_save["nickname"]
            if config.config_public_reg and not check_valid_domain(to_save["email"]):
                flash(_(u"E-mail is not from valid domain"), category="error")
                return render_title_template("user_edit.html", new_user=1, content=content, translations=translations,
                                             registered_oauth=oauth_check, kobo_support=kobo_support,
                                             title=_(u"Add new user"))
            else:
                content.email = to_save["email"]
        else:
            flash(_(u"Found an existing account for this e-mail address or nickname."), category="error")
            return render_title_template("user_edit.html", new_user=1, content=content, translations=translations,
                                     languages=languages, title=_(u"Add new user"), page="newuser",
                                     kobo_support=kobo_support, registered_oauth=oauth_check)
        try:
            content.allowed_tags = config.config_allowed_tags
            content.denied_tags = config.config_denied_tags
            content.allowed_column_value = config.config_allowed_column_value
            content.denied_column_value = config.config_denied_column_value
            ub.session.add(content)
            ub.session.commit()
            flash(_(u"User '%(user)s' created", user=content.nickname), category="success")
            return redirect(url_for('admin.admin'))
        except IntegrityError:
            ub.session.rollback()
            flash(_(u"Found an existing account for this e-mail address or nickname."), category="error")
    else:
        content.role = config.config_default_role
        content.sidebar_view = config.config_default_show
    return render_title_template("user_edit.html", new_user=1, content=content, translations=translations,
                                 languages=languages, title=_(u"Add new user"), page="newuser",
                                 kobo_support=kobo_support, registered_oauth=oauth_check)


@admi.route("/admin/mailsettings")
@login_required
@admin_required
def edit_mailsettings():
    content = config.get_mail_settings()
    return render_title_template("email_edit.html", content=content, title=_(u"Edit E-mail Server Settings"),
                                 page="mailset")


@admi.route("/admin/mailsettings", methods=["POST"])
@login_required
@admin_required
def update_mailsettings():
    to_save = request.form.to_dict()
    log.debug("update_mailsettings %r", to_save)

    _config_string = lambda x: config.set_from_dictionary(to_save, x, lambda y: y.strip() if y else y)
    _config_int = lambda x: config.set_from_dictionary(to_save, x, int)

    _config_string("mail_server")
    _config_int("mail_port")
    _config_int("mail_use_ssl")
    _config_string("mail_login")
    _config_string("mail_password")
    _config_string("mail_from")
    config.save()

    if to_save.get("test"):
        if current_user.email:
            result = send_test_mail(current_user.email, current_user.nickname)
            if result is None:
                flash(_(u"Test e-mail successfully send to %(kindlemail)s", kindlemail=current_user.email),
                      category="success")
            else:
                flash(_(u"There was an error sending the Test e-mail: %(res)s", res=result), category="error")
        else:
            flash(_(u"Please configure your e-mail address first..."), category="error")
    else:
        flash(_(u"E-mail server settings updated"), category="success")

    return edit_mailsettings()


@admi.route("/admin/user/<int:user_id>", methods=["GET", "POST"])
@login_required
@admin_required
def edit_user(user_id):
    content = ub.session.query(ub.User).filter(ub.User.id == int(user_id)).first()  # type: ub.User
    if not content:
        flash(_(u"User not found"), category="error")
        return redirect(url_for('admin.admin'))
    downloads = list()
    languages = speaking_language()
    translations = babel.list_translations() + [LC('en')]
    kobo_support = feature_support['kobo'] and config.config_kobo_sync
    for book in content.downloads:
        downloadbook = db.session.query(db.Books).filter(db.Books.id == book.book_id).first()
        if downloadbook:
            downloads.append(downloadbook)
        else:
            ub.delete_download(book.book_id)
            # ub.session.query(ub.Downloads).filter(book.book_id == ub.Downloads.book_id).delete()
            # ub.session.commit()
    if request.method == "POST":
        to_save = request.form.to_dict()
        if "delete" in to_save:
            if ub.session.query(ub.User).filter(ub.User.role.op('&')(constants.ROLE_ADMIN) == constants.ROLE_ADMIN,
                                                ub.User.id != content.id).count():
                ub.session.query(ub.User).filter(ub.User.id == content.id).delete()
                ub.session.commit()
                flash(_(u"User '%(nick)s' deleted", nick=content.nickname), category="success")
                return redirect(url_for('admin.admin'))
            else:
                flash(_(u"No admin user remaining, can't delete user", nick=content.nickname), category="error")
                return redirect(url_for('admin.admin'))
        else:
            if not ub.session.query(ub.User).filter(ub.User.role.op('&')(constants.ROLE_ADMIN) == constants.ROLE_ADMIN,
                                                    ub.User.id != content.id).count() and \
                not 'admin_role' in to_save:
                flash(_(u"No admin user remaining, can't remove admin role", nick=content.nickname), category="error")
                return redirect(url_for('admin.admin'))

            if "password" in to_save and to_save["password"]:
                content.password = generate_password_hash(to_save["password"])
            anonymous = content.is_anonymous
            content.role = constants.selected_roles(to_save)
            if anonymous:
                content.role |= constants.ROLE_ANONYMOUS
            else:
                content.role &= ~constants.ROLE_ANONYMOUS

            val = [int(k[5:]) for k in to_save if k.startswith('show_')]
            sidebar = ub.get_sidebar_config()
            for element in sidebar:
                value = element['visibility']
                if value in val and not content.check_visibility(value):
                    content.sidebar_view |= value
                elif not value in val and content.check_visibility(value):
                    content.sidebar_view &= ~value

            if "Show_detail_random" in to_save:
                content.sidebar_view |= constants.DETAIL_RANDOM
            else:
                content.sidebar_view &= ~constants.DETAIL_RANDOM

            if "default_language" in to_save:
                content.default_language = to_save["default_language"]
            if "locale" in to_save and to_save["locale"]:
                content.locale = to_save["locale"]
            if to_save["email"] and to_save["email"] != content.email:
                existing_email = ub.session.query(ub.User).filter(ub.User.email == to_save["email"].lower()) \
                    .first()
                if not existing_email:
                    content.email = to_save["email"]
                else:
                    flash(_(u"Found an existing account for this e-mail address."), category="error")
                    return render_title_template("user_edit.html",
                                                 translations=translations,
                                                 languages=languages,
                                                 mail_configured = config.get_mail_server_configured(),
                                                 kobo_support=kobo_support,
                                                 new_user=0,
                                                 content=content,
                                                 downloads=downloads,
                                                 registered_oauth=oauth_check,
                                                 title=_(u"Edit User %(nick)s", nick=content.nickname), page="edituser")
            if "nickname" in to_save and to_save["nickname"] != content.nickname:
                # Query User nickname, if not existing, change
                if not ub.session.query(ub.User).filter(ub.User.nickname == to_save["nickname"]).scalar():
                    content.nickname = to_save["nickname"]
                else:
                    flash(_(u"This username is already taken"), category="error")
                    return render_title_template("user_edit.html",
                                                 translations=translations,
                                                 languages=languages,
                                                 mail_configured=config.get_mail_server_configured(),
                                                 new_user=0, content=content,
                                                 downloads=downloads,
                                                 registered_oauth=oauth_check,
                                                 kobo_support=kobo_support,
                                                 title=_(u"Edit User %(nick)s", nick=content.nickname),
                                                 page="edituser")

            if "kindle_mail" in to_save and to_save["kindle_mail"] != content.kindle_mail:
                content.kindle_mail = to_save["kindle_mail"]
        try:
            ub.session.commit()
            flash(_(u"User '%(nick)s' updated", nick=content.nickname), category="success")
        except IntegrityError:
            ub.session.rollback()
            flash(_(u"An unknown error occured."), category="error")
    return render_title_template("user_edit.html",
                                 translations=translations,
                                 languages=languages,
                                 new_user=0,
                                 content=content,
                                 downloads=downloads,
                                 registered_oauth=oauth_check,
                                 mail_configured=config.get_mail_server_configured(),
                                 kobo_support=kobo_support,
                                 title=_(u"Edit User %(nick)s", nick=content.nickname), page="edituser")


@admi.route("/admin/resetpassword/<int:user_id>")
@login_required
@admin_required
def reset_user_password(user_id):
    if current_user is not None and current_user.is_authenticated:
        ret, message = reset_password(user_id)
        if ret == 1:
            log.debug(u"Password for user %(user)s reset", user=message)
            flash(_(u"Password for user %(user)s reset", user=message), category="success")
        elif ret == 0:
            log.error(u"An unknown error occurred. Please try again later.")
            flash(_(u"An unknown error occurred. Please try again later."), category="error")
        else:
            log.error(u"Please configure the SMTP mail settings first...")
            flash(_(u"Please configure the SMTP mail settings first..."), category="error")
    return redirect(url_for('admin.admin'))


@admi.route("/admin/logfile")
@login_required
@admin_required
def view_logfile():
    logfiles = {}
    logfiles[0] = logger.get_logfile(config.config_logfile)
    logfiles[1] = logger.get_accesslogfile(config.config_access_logfile)
    return render_title_template("logviewer.html",
                                 title=_(u"Logfile viewer"),
                                 accesslog_enable=config.config_access_log,
                                 log_enable=bool(config.config_logfile != logger.LOG_TO_STDOUT),
                                 logfiles=logfiles,
                                 page="logfile")


@admi.route("/ajax/log/<int:logtype>")
@login_required
@admin_required
def send_logfile(logtype):
    if logtype == 1:
        logfile = logger.get_accesslogfile(config.config_access_logfile)
        return send_from_directory(os.path.dirname(logfile),
                                   os.path.basename(logfile))
    if logtype == 0:
        logfile = logger.get_logfile(config.config_logfile)
        return send_from_directory(os.path.dirname(logfile),
                                   os.path.basename(logfile))
    else:
        return ""


@admi.route("/get_update_status", methods=['GET'])
@login_required_if_no_ano
def get_update_status():
    log.info(u"Update status requested")
    return updater_thread.get_available_updates(request.method, locale=get_locale())


@admi.route("/get_updater_status", methods=['GET', 'POST'])
@login_required
@admin_required
def get_updater_status():
    status = {}
    if request.method == "POST":
        commit = request.form.to_dict()
        if "start" in commit and commit['start'] == 'True':
            text = {
                "1": _(u'Requesting update package'),
                "2": _(u'Downloading update package'),
                "3": _(u'Unzipping update package'),
                "4": _(u'Replacing files'),
                "5": _(u'Database connections are closed'),
                "6": _(u'Stopping server'),
                "7": _(u'Update finished, please press okay and reload page'),
                "8": _(u'Update failed:') + u' ' + _(u'HTTP Error'),
                "9": _(u'Update failed:') + u' ' + _(u'Connection error'),
                "10": _(u'Update failed:') + u' ' + _(u'Timeout while establishing connection'),
                "11": _(u'Update failed:') + u' ' + _(u'General error'),
                "12": _(u'Update failed:') + u' ' + _(u'Update File Could Not be Saved in Temp Dir')
            }
            status['text'] = text
            updater_thread.status = 0
            updater_thread.resume()
            status['status'] = updater_thread.get_update_status()
    elif request.method == "GET":
        try:
            status['status'] = updater_thread.get_update_status()
            if status['status']  == -1:
                status['status'] = 7
        except Exception:
            status['status'] = 11
    return json.dumps(status)<|MERGE_RESOLUTION|>--- conflicted
+++ resolved
@@ -538,16 +538,12 @@
     _config_string("config_converterpath")
     _config_string("config_kepubifypath")
 
-<<<<<<< HEAD
-    reboot_required |= _config_int("config_login_type")
-=======
+
     _config_checkbox_int("config_automatic_kepub")
     _config_string("config_kepubify_path")
     _config_string("config_kepub_cache_dir")
 
-    if _config_int("config_login_type"):
-        reboot_required |= config.config_login_type != constants.LOGIN_STANDARD
->>>>>>> 38a255e0
+    reboot_required |= _config_int("config_login_type")
 
     #LDAP configurator,
     if config.config_login_type == constants.LOGIN_LDAP:
