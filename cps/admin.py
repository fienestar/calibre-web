# -*- coding: utf-8 -*-

#  This file is part of the Calibre-Web (https://github.com/janeczku/calibre-web)
#    Copyright (C) 2018-2019 OzzieIsaacs, cervinko, jkrehm, bodybybuddha, ok11,
#                            andy29485, idalin, Kyosfonica, wuqi, Kennyl, lemmsh,
#                            falgh1, grunjol, csitko, ytils, xybydy, trasba, vrabe,
#                            ruben-herold, marblepebble, JackED42, SiphonSquirrel,
#                            apetresc, nanu-c, mutschler, GammaC0de, vuolter
#
#  This program is free software: you can redistribute it and/or modify
#  it under the terms of the GNU General Public License as published by
#  the Free Software Foundation, either version 3 of the License, or
#  (at your option) any later version.
#
#  This program is distributed in the hope that it will be useful,
#  but WITHOUT ANY WARRANTY; without even the implied warranty of
#  MERCHANTABILITY or FITNESS FOR A PARTICULAR PURPOSE.  See the
#  GNU General Public License for more details.
#
#  You should have received a copy of the GNU General Public License
#  along with this program. If not, see <http://www.gnu.org/licenses/>.

import os
import re
import base64
import json
import time
import operator
from datetime import datetime, timedelta

from babel import Locale as LC
from babel.dates import format_datetime
from flask import Blueprint, flash, redirect, url_for, abort, request, make_response, send_from_directory, g, Response
from flask_login import login_required, current_user, logout_user, confirm_login
from flask_babel import gettext as _
from flask import session as flask_session
from sqlalchemy import and_
from sqlalchemy.orm.attributes import flag_modified
from sqlalchemy.exc import IntegrityError, OperationalError, InvalidRequestError
from sqlalchemy.sql.expression import func, or_, text

<<<<<<< HEAD
from . import constants, logger, helper, services, cli
from . import db, calibre_db, ub, web_server, get_locale, config, updater_thread, babel, gdriveutils, kobo_sync_status
=======
from . import constants, logger, helper, services
from . import db, calibre_db, ub, web_server, get_locale, config, updater_thread, babel, gdriveutils, \
    kobo_sync_status, schedule
>>>>>>> 62ff6f7e
from .helper import check_valid_domain, send_test_mail, reset_password, generate_password_hash, check_email, \
    valid_email, check_username
from .gdriveutils import is_gdrive_ready, gdrive_support
from .render_template import render_title_template, get_sidebar_config
from .services.worker import WorkerThread
from . import debug_info, _BABEL_TRANSLATIONS

from functools import wraps

log = logger.create()

feature_support = {
        'ldap': bool(services.ldap),
        'goodreads': bool(services.goodreads_support),
        'kobo':  bool(services.kobo),
        'updater': constants.UPDATER_AVAILABLE,
        'gmail': bool(services.gmail)
    }

try:
    import rarfile  # pylint: disable=unused-import
    feature_support['rar'] = True
except (ImportError, SyntaxError):
    feature_support['rar'] = False

try:
    from .oauth_bb import oauth_check, oauthblueprints
    feature_support['oauth'] = True
except ImportError as err:
    log.debug('Cannot import Flask-Dance, login with Oauth will not work: %s', err)
    feature_support['oauth'] = False
    oauthblueprints = []
    oauth_check = {}


feature_support['gdrive'] = gdrive_support
admi = Blueprint('admin', __name__)


def admin_required(f):
    """
    Checks if current_user.role == 1
    """

    @wraps(f)
    def inner(*args, **kwargs):
        if current_user.role_admin():
            return f(*args, **kwargs)
        abort(403)

    return inner


@admi.before_app_request
def before_request():
    # make remember me function work
    if current_user.is_authenticated:
        confirm_login()
    if not ub.check_user_session(current_user.id, flask_session.get('_id')) and 'opds' not in request.path:
        logout_user()
    g.constants = constants
    g.user = current_user
    g.allow_registration = config.config_public_reg
    g.allow_anonymous = config.config_anonbrowse
    g.allow_upload = config.config_uploading
    g.current_theme = config.config_theme
    g.config_authors_max = config.config_authors_max
    g.shelves_access = ub.session.query(ub.Shelf).filter(
        or_(ub.Shelf.is_public == 1, ub.Shelf.user_id == current_user.id)).order_by(ub.Shelf.name).all()
    if '/static/' not in request.path and not config.db_configured and \
        request.endpoint not in ('admin.ajax_db_config',
                                 'admin.simulatedbchange',
                                 'admin.db_configuration',
                                 'web.login',
                                 'web.logout',
                                 'admin.load_dialogtexts',
                                 'admin.ajax_pathchooser'):
        return redirect(url_for('admin.db_configuration'))


@admi.route("/admin")
@login_required
def admin_forbidden():
    abort(403)


@admi.route("/shutdown", methods=["POST"])
@login_required
@admin_required
def shutdown():
    task = request.get_json().get('parameter', -1)
    showtext = {}
    if task in (0, 1):  # valid commandos received
        # close all database connections
        calibre_db.dispose()
        ub.dispose()

        if task == 0:
            showtext['text'] = _(u'Server restarted, please reload page')
        else:
            showtext['text'] = _(u'Performing shutdown of server, please close window')
        # stop gevent/tornado server
        web_server.stop(task == 0)
        return json.dumps(showtext)

    if task == 2:
        log.warning("reconnecting to calibre database")
        calibre_db.reconnect_db(config, ub.app_DB_path)
        showtext['text'] = _(u'Reconnect successful')
        return json.dumps(showtext)

    showtext['text'] = _(u'Unknown command')
    return json.dumps(showtext), 400


# method is available without login and not protected by CSRF to make it easy reachable, is per default switched of
# needed for docker applications, as changes on metadata.db from host are not visible to application
@admi.route("/reconnect", methods=['GET'])
def reconnect():
    if cli.args.r:
        calibre_db.reconnect_db(config, ub.app_DB_path)
        return json.dumps({})
    else:
        log.debug("'/reconnect' was accessed but is not enabled")
        abort(404)


@admi.route("/admin/view")
@login_required
@admin_required
def admin():
    version = updater_thread.get_current_version_info()
    if version is False:
        commit = _(u'Unknown')
    else:
        if 'datetime' in version:
            commit = version['datetime']

            tz = timedelta(seconds=time.timezone if (time.localtime().tm_isdst == 0) else time.altzone)
            form_date = datetime.strptime(commit[:19], "%Y-%m-%dT%H:%M:%S")
            if len(commit) > 19:    # check if string has timezone
                if commit[19] == '+':
                    form_date -= timedelta(hours=int(commit[20:22]), minutes=int(commit[23:]))
                elif commit[19] == '-':
                    form_date += timedelta(hours=int(commit[20:22]), minutes=int(commit[23:]))
            commit = format_datetime(form_date - tz, format='short', locale=get_locale())
        else:
            commit = version['version']

    allUser = ub.session.query(ub.User).all()
    email_settings = config.get_mail_settings()
    kobo_support = feature_support['kobo'] and config.config_kobo_sync
    return render_title_template("admin.html", allUser=allUser, email=email_settings, config=config, commit=commit,
                                 feature_support=feature_support, kobo_support=kobo_support,
                                 title=_(u"Admin page"), page="admin")


@admi.route("/admin/dbconfig", methods=["GET", "POST"])
@login_required
@admin_required
def db_configuration():
    if request.method == "POST":
        return _db_configuration_update_helper()
    return _db_configuration_result()


@admi.route("/admin/config", methods=["GET"])
@login_required
@admin_required
def configuration():
    return render_title_template("config_edit.html",
                                 config=config,
                                 provider=oauthblueprints,
                                 feature_support=feature_support,
                                 title=_(u"Basic Configuration"), page="config")


@admi.route("/admin/ajaxconfig", methods=["POST"])
@login_required
@admin_required
def ajax_config():
    return _configuration_update_helper()


@admi.route("/admin/ajaxdbconfig", methods=["POST"])
@login_required
@admin_required
def ajax_db_config():
    return _db_configuration_update_helper()


@admi.route("/admin/alive", methods=["GET"])
@login_required
@admin_required
def calibreweb_alive():
    return "", 200


@admi.route("/admin/viewconfig")
@login_required
@admin_required
def view_configuration():
    read_column = calibre_db.session.query(db.Custom_Columns)\
        .filter(and_(db.Custom_Columns.datatype == 'bool', db.Custom_Columns.mark_for_delete == 0)).all()
    restrict_columns = calibre_db.session.query(db.Custom_Columns)\
        .filter(and_(db.Custom_Columns.datatype == 'text', db.Custom_Columns.mark_for_delete == 0)).all()
    languages = calibre_db.speaking_language()
    translations = [LC('en')] + babel.list_translations()
    return render_title_template("config_view_edit.html", conf=config, readColumns=read_column,
                                 restrictColumns=restrict_columns,
                                 languages=languages,
                                 translations=translations,
                                 title=_(u"UI Configuration"), page="uiconfig")


@admi.route("/admin/usertable")
@login_required
@admin_required
def edit_user_table():
    visibility = current_user.view_settings.get('useredit', {})
    languages = calibre_db.speaking_language()
    translations = babel.list_translations() + [LC('en')]
    allUser = ub.session.query(ub.User)
    tags = calibre_db.session.query(db.Tags)\
        .join(db.books_tags_link)\
        .join(db.Books)\
        .filter(calibre_db.common_filters()) \
        .group_by(text('books_tags_link.tag'))\
        .order_by(db.Tags.name).all()
    if config.config_restricted_column:
        custom_values = calibre_db.session.query(db.cc_classes[config.config_restricted_column]).all()
    else:
        custom_values = []
    if not config.config_anonbrowse:
        allUser = allUser.filter(ub.User.role.op('&')(constants.ROLE_ANONYMOUS) != constants.ROLE_ANONYMOUS)
    kobo_support = feature_support['kobo'] and config.config_kobo_sync
    return render_title_template("user_table.html",
                                 users=allUser.all(),
                                 tags=tags,
                                 custom_values=custom_values,
                                 translations=translations,
                                 languages=languages,
                                 visiblility=visibility,
                                 all_roles=constants.ALL_ROLES,
                                 kobo_support=kobo_support,
                                 sidebar_settings=constants.sidebar_settings,
                                 title=_(u"Edit Users"),
                                 page="usertable")


@admi.route("/ajax/listusers")
@login_required
@admin_required
def list_users():
    off = int(request.args.get("offset") or 0)
    limit = int(request.args.get("limit") or 10)
    search = request.args.get("search")
    sort = request.args.get("sort", "id")
    order = request.args.get("order", "").lower()
    state = None
    if sort == "state":
        state = json.loads(request.args.get("state", "[]"))

    if sort != "state" and order:
        order = text(sort + " " + order)
    elif not state:
        order = ub.User.id.asc()

    all_user = ub.session.query(ub.User)
    if not config.config_anonbrowse:
        all_user = all_user.filter(ub.User.role.op('&')(constants.ROLE_ANONYMOUS) != constants.ROLE_ANONYMOUS)

    total_count = filtered_count = all_user.count()

    if search:
        all_user = all_user.filter(or_(func.lower(ub.User.name).ilike("%" + search + "%"),
                                       func.lower(ub.User.kindle_mail).ilike("%" + search + "%"),
                                       func.lower(ub.User.email).ilike("%" + search + "%")))
    if state:
        users = calibre_db.get_checkbox_sorted(all_user.all(), state, off, limit, request.args.get("order", "").lower())
    else:
        users = all_user.order_by(order).offset(off).limit(limit).all()
    if search:
        filtered_count = len(users)

    for user in users:
        if user.default_language == "all":
            user.default = _("All")
        else:
            user.default = LC.parse(user.default_language).get_language_name(get_locale())

    table_entries = {'totalNotFiltered': total_count, 'total': filtered_count, "rows": users}
    js_list = json.dumps(table_entries, cls=db.AlchemyEncoder)
    response = make_response(js_list)
    response.headers["Content-Type"] = "application/json; charset=utf-8"
    return response


@admi.route("/ajax/deleteuser", methods=['POST'])
@login_required
@admin_required
def delete_user():
    user_ids = request.form.to_dict(flat=False)
    users = None
    message = ""
    if "userid[]" in user_ids:
        users = ub.session.query(ub.User).filter(ub.User.id.in_(user_ids['userid[]'])).all()
    elif "userid" in user_ids:
        users = ub.session.query(ub.User).filter(ub.User.id == user_ids['userid'][0]).all()
    count = 0
    errors = list()
    success = list()
    if not users:
        log.error("User not found")
        return Response(json.dumps({'type': "danger", 'message': _("User not found")}), mimetype='application/json')
    for user in users:
        try:
            message = _delete_user(user)
            count += 1
        except Exception as ex:
            log.error(ex)
            errors.append({'type': "danger", 'message': str(ex)})

    if count == 1:
        log.info("User {} deleted".format(user_ids))
        success = [{'type': "success", 'message': message}]
    elif count > 1:
        log.info("Users {} deleted".format(user_ids))
        success = [{'type': "success", 'message': _("{} users deleted successfully").format(count)}]
    success.extend(errors)
    return Response(json.dumps(success), mimetype='application/json')


@admi.route("/ajax/getlocale")
@login_required
@admin_required
def table_get_locale():
    locale = babel.list_translations() + [LC('en')]
    ret = list()
    current_locale = get_locale()
    for loc in locale:
        ret.append({'value': str(loc), 'text': loc.get_language_name(current_locale)})
    return json.dumps(ret)


@admi.route("/ajax/getdefaultlanguage")
@login_required
@admin_required
def table_get_default_lang():
    languages = calibre_db.speaking_language()
    ret = list()
    ret.append({'value': 'all', 'text': _('Show All')})
    for lang in languages:
        ret.append({'value': lang.lang_code, 'text': lang.name})
    return json.dumps(ret)


@admi.route("/ajax/editlistusers/<param>", methods=['POST'])
@login_required
@admin_required
def edit_list_user(param):
    vals = request.form.to_dict(flat=False)
    all_user = ub.session.query(ub.User)
    if not config.config_anonbrowse:
        all_user = all_user.filter(ub.User.role.op('&')(constants.ROLE_ANONYMOUS) != constants.ROLE_ANONYMOUS)
    # only one user is posted
    if "pk" in vals:
        users = [all_user.filter(ub.User.id == vals['pk'][0]).one_or_none()]
    else:
        if "pk[]" in vals:
            users = all_user.filter(ub.User.id.in_(vals['pk[]'])).all()
        else:
            return _("Malformed request"), 400
    if 'field_index' in vals:
        vals['field_index'] = vals['field_index'][0]
    if 'value' in vals:
        vals['value'] = vals['value'][0]
    elif not ('value[]' in vals):
        return _("Malformed request"), 400
    for user in users:
        try:
            if param in ['denied_tags', 'allowed_tags', 'allowed_column_value', 'denied_column_value']:
                if 'value[]' in vals:
                    setattr(user, param, prepare_tags(user, vals['action'][0], param, vals['value[]']))
                else:
                    setattr(user, param, vals['value'].strip())
            else:
                vals['value'] = vals['value'].strip()
                if param == 'name':
                    if user.name == "Guest":
                        raise Exception(_("Guest Name can't be changed"))
                    user.name = check_username(vals['value'])
                elif param == 'email':
                    user.email = check_email(vals['value'])
                elif param == 'kobo_only_shelves_sync':
                    user.kobo_only_shelves_sync = int(vals['value'] == 'true')
                elif param == 'kindle_mail':
                    user.kindle_mail = valid_email(vals['value']) if vals['value'] else ""
                elif param.endswith('role'):
                    value = int(vals['field_index'])
                    if user.name == "Guest" and value in \
                                 [constants.ROLE_ADMIN, constants.ROLE_PASSWD, constants.ROLE_EDIT_SHELFS]:
                        raise Exception(_("Guest can't have this role"))
                    # check for valid value, last on checks for power of 2 value
                    if value > 0 and value <= constants.ROLE_VIEWER and (value & value-1 == 0 or value == 1):
                        if vals['value'] == 'true':
                            user.role |= value
                        elif vals['value'] == 'false':
                            if value == constants.ROLE_ADMIN:
                                if not ub.session.query(ub.User).\
                                       filter(ub.User.role.op('&')(constants.ROLE_ADMIN) == constants.ROLE_ADMIN,
                                              ub.User.id != user.id).count():
                                    return Response(
                                        json.dumps([{'type': "danger",
                                                     'message': _(u"No admin user remaining, can't remove admin role",
                                                                  nick=user.name)}]), mimetype='application/json')
                            user.role &= ~value
                        else:
                            raise Exception(_("Value has to be true or false"))
                    else:
                        raise Exception(_("Invalid role"))
                elif param.startswith('sidebar'):
                    value = int(vals['field_index'])
                    if user.name == "Guest" and value == constants.SIDEBAR_READ_AND_UNREAD:
                        raise Exception(_("Guest can't have this view"))
                    # check for valid value, last on checks for power of 2 value
                    if value > 0 and value <= constants.SIDEBAR_LIST and (value & value-1 == 0 or value == 1):
                        if vals['value'] == 'true':
                            user.sidebar_view |= value
                        elif vals['value'] == 'false':
                            user.sidebar_view &= ~value
                        else:
                            raise Exception(_("Value has to be true or false"))
                    else:
                        raise Exception(_("Invalid view"))
                elif param == 'locale':
                    if user.name == "Guest":
                        raise Exception(_("Guest's Locale is determined automatically and can't be set"))
                    if vals['value'] in _BABEL_TRANSLATIONS:
                        user.locale = vals['value']
                    else:
                        raise Exception(_("No Valid Locale Given"))
                elif param == 'default_language':
                    languages = calibre_db.session.query(db.Languages) \
                        .join(db.books_languages_link) \
                        .join(db.Books) \
                        .filter(calibre_db.common_filters()) \
                        .group_by(text('books_languages_link.lang_code')).all()
                    lang_codes = [lang.lang_code for lang in languages] + ["all"]
                    if vals['value'] in lang_codes:
                        user.default_language = vals['value']
                    else:
                        raise Exception(_("No Valid Book Language Given"))
                else:
                    return _("Parameter not found"), 400
        except Exception as ex:
            log.debug_or_exception(ex)
            return str(ex), 400
    ub.session_commit()
    return ""


@admi.route("/ajax/user_table_settings", methods=['POST'])
@login_required
@admin_required
def update_table_settings():
    current_user.view_settings['useredit'] = json.loads(request.data)
    try:
        try:
            flag_modified(current_user, "view_settings")
        except AttributeError:
            pass
        ub.session.commit()
    except (InvalidRequestError, OperationalError):
        log.error("Invalid request received: {}".format(request))
        return "Invalid request", 400
    return ""


def check_valid_read_column(column):
    if column != "0":
        if not calibre_db.session.query(db.Custom_Columns).filter(db.Custom_Columns.id == column) \
              .filter(and_(db.Custom_Columns.datatype == 'bool', db.Custom_Columns.mark_for_delete == 0)).all():
            return False
    return True


def check_valid_restricted_column(column):
    if column != "0":
        if not calibre_db.session.query(db.Custom_Columns).filter(db.Custom_Columns.id == column) \
              .filter(and_(db.Custom_Columns.datatype == 'text', db.Custom_Columns.mark_for_delete == 0)).all():
            return False
    return True


@admi.route("/admin/viewconfig", methods=["POST"])
@login_required
@admin_required
def update_view_configuration():
    to_save = request.form.to_dict()

    _config_string(to_save, "config_calibre_web_title")
    _config_string(to_save, "config_columns_to_ignore")
    if _config_string(to_save, "config_title_regex"):
        calibre_db.update_title_sort(config)

    if not check_valid_read_column(to_save.get("config_read_column", "0")):
        flash(_(u"Invalid Read Column"), category="error")
        log.debug("Invalid Read column")
        return view_configuration()
    _config_int(to_save, "config_read_column")

    if not check_valid_restricted_column(to_save.get("config_restricted_column", "0")):
        flash(_(u"Invalid Restricted Column"), category="error")
        log.debug("Invalid Restricted Column")
        return view_configuration()
    _config_int(to_save, "config_restricted_column")

    _config_int(to_save, "config_theme")
    _config_int(to_save, "config_random_books")
    _config_int(to_save, "config_books_per_page")
    _config_int(to_save, "config_authors_max")
    _config_string(to_save, "config_default_language")
    _config_string(to_save, "config_default_locale")

    config.config_default_role = constants.selected_roles(to_save)
    config.config_default_role &= ~constants.ROLE_ANONYMOUS

    config.config_default_show = sum(int(k[5:]) for k in to_save if k.startswith('show_'))
    if "Show_detail_random" in to_save:
        config.config_default_show |= constants.DETAIL_RANDOM

    config.save()
    flash(_(u"Calibre-Web configuration updated"), category="success")
    log.debug("Calibre-Web configuration updated")
    before_request()

    return view_configuration()


@admi.route("/ajax/loaddialogtexts/<element_id>", methods=['POST'])
@login_required
def load_dialogtexts(element_id):
    texts = {"header": "", "main": "", "valid": 1}
    if element_id == "config_delete_kobo_token":
        texts["main"] = _('Do you really want to delete the Kobo Token?')
    elif element_id == "btndeletedomain":
        texts["main"] = _('Do you really want to delete this domain?')
    elif element_id == "btndeluser":
        texts["main"] = _('Do you really want to delete this user?')
    elif element_id == "delete_shelf":
        texts["main"] = _('Are you sure you want to delete this shelf?')
    elif element_id == "select_locale":
        texts["main"] = _('Are you sure you want to change locales of selected user(s)?')
    elif element_id == "select_default_language":
        texts["main"] = _('Are you sure you want to change visible book languages for selected user(s)?')
    elif element_id == "role":
        texts["main"] = _('Are you sure you want to change the selected role for the selected user(s)?')
    elif element_id == "restrictions":
        texts["main"] = _('Are you sure you want to change the selected restrictions for the selected user(s)?')
    elif element_id == "sidebar_view":
        texts["main"] = _('Are you sure you want to change the selected visibility restrictions '
                          'for the selected user(s)?')
    elif element_id == "kobo_only_shelves_sync":
        texts["main"] = _('Are you sure you want to change shelf sync behavior for the selected user(s)?')
    elif element_id == "db_submit":
        texts["main"] = _('Are you sure you want to change Calibre library location?')
    elif element_id == "btnfullsync":
        texts["main"] = _("Are you sure you want delete Calibre-Web's sync database "
                          "to force a full sync with your Kobo Reader?")
    return json.dumps(texts)


@admi.route("/ajax/editdomain/<int:allow>", methods=['POST'])
@login_required
@admin_required
def edit_domain(allow):
    # POST /post
    # name:  'username',  //name of field (column in db)
    # pk:    1            //primary key (record id)
    # value: 'superuser!' //new value
    vals = request.form.to_dict()
    answer = ub.session.query(ub.Registration).filter(ub.Registration.id == vals['pk']).first()
    answer.domain = vals['value'].replace('*', '%').replace('?', '_').lower()
    return ub.session_commit("Registering Domains edited {}".format(answer.domain))


@admi.route("/ajax/adddomain/<int:allow>", methods=['POST'])
@login_required
@admin_required
def add_domain(allow):
    domain_name = request.form.to_dict()['domainname'].replace('*', '%').replace('?', '_').lower()
    check = ub.session.query(ub.Registration).filter(ub.Registration.domain == domain_name)\
        .filter(ub.Registration.allow == allow).first()
    if not check:
        new_domain = ub.Registration(domain=domain_name, allow=allow)
        ub.session.add(new_domain)
        ub.session_commit("Registering Domains added {}".format(domain_name))
    return ""


@admi.route("/ajax/deletedomain", methods=['POST'])
@login_required
@admin_required
def delete_domain():
    try:
        domain_id = request.form.to_dict()['domainid'].replace('*', '%').replace('?', '_').lower()
        ub.session.query(ub.Registration).filter(ub.Registration.id == domain_id).delete()
        ub.session_commit("Registering Domains deleted {}".format(domain_id))
        # If last domain was deleted, add all domains by default
        if not ub.session.query(ub.Registration).filter(ub.Registration.allow == 1).count():
            new_domain = ub.Registration(domain="%.%", allow=1)
            ub.session.add(new_domain)
            ub.session_commit("Last Registering Domain deleted, added *.* as default")
    except KeyError:
        pass
    return ""


@admi.route("/ajax/domainlist/<int:allow>")
@login_required
@admin_required
def list_domain(allow):
    answer = ub.session.query(ub.Registration).filter(ub.Registration.allow == allow).all()
    json_dumps = json.dumps([{"domain": r.domain.replace('%', '*').replace('_', '?'), "id": r.id} for r in answer])
    js = json.dumps(json_dumps.replace('"', "'")).lstrip('"').strip('"')
    response = make_response(js.replace("'", '"'))
    response.headers["Content-Type"] = "application/json; charset=utf-8"
    return response


@admi.route("/ajax/editrestriction/<int:res_type>", defaults={"user_id": 0}, methods=['POST'])
@admi.route("/ajax/editrestriction/<int:res_type>/<int:user_id>", methods=['POST'])
@login_required
@admin_required
def edit_restriction(res_type, user_id):
    element = request.form.to_dict()
    if element['id'].startswith('a'):
        if res_type == 0:  # Tags as template
            elementlist = config.list_allowed_tags()
            elementlist[int(element['id'][1:])] = element['Element']
            config.config_allowed_tags = ','.join(elementlist)
            config.save()
        if res_type == 1:  # CustomC
            elementlist = config.list_allowed_column_values()
            elementlist[int(element['id'][1:])] = element['Element']
            config.config_allowed_column_value = ','.join(elementlist)
            config.save()
        if res_type == 2:  # Tags per user
            if isinstance(user_id, int):
                usr = ub.session.query(ub.User).filter(ub.User.id == int(user_id)).first()
            else:
                usr = current_user
            elementlist = usr.list_allowed_tags()
            elementlist[int(element['id'][1:])] = element['Element']
            usr.allowed_tags = ','.join(elementlist)
            ub.session_commit("Changed allowed tags of user {} to {}".format(usr.name, usr.allowed_tags))
        if res_type == 3:  # CColumn per user
            if isinstance(user_id, int):
                usr = ub.session.query(ub.User).filter(ub.User.id == int(user_id)).first()
            else:
                usr = current_user
            elementlist = usr.list_allowed_column_values()
            elementlist[int(element['id'][1:])] = element['Element']
            usr.allowed_column_value = ','.join(elementlist)
            ub.session_commit("Changed allowed columns of user {} to {}".format(usr.name, usr.allowed_column_value))
    if element['id'].startswith('d'):
        if res_type == 0:  # Tags as template
            elementlist = config.list_denied_tags()
            elementlist[int(element['id'][1:])] = element['Element']
            config.config_denied_tags = ','.join(elementlist)
            config.save()
        if res_type == 1:  # CustomC
            elementlist = config.list_denied_column_values()
            elementlist[int(element['id'][1:])] = element['Element']
            config.config_denied_column_value = ','.join(elementlist)
            config.save()
        if res_type == 2:  # Tags per user
            if isinstance(user_id, int):
                usr = ub.session.query(ub.User).filter(ub.User.id == int(user_id)).first()
            else:
                usr = current_user
            elementlist = usr.list_denied_tags()
            elementlist[int(element['id'][1:])] = element['Element']
            usr.denied_tags = ','.join(elementlist)
            ub.session_commit("Changed denied tags of user {} to {}".format(usr.name, usr.denied_tags))
        if res_type == 3:  # CColumn per user
            if isinstance(user_id, int):
                usr = ub.session.query(ub.User).filter(ub.User.id == int(user_id)).first()
            else:
                usr = current_user
            elementlist = usr.list_denied_column_values()
            elementlist[int(element['id'][1:])] = element['Element']
            usr.denied_column_value = ','.join(elementlist)
            ub.session_commit("Changed denied columns of user {} to {}".format(usr.name, usr.denied_column_value))
    return ""


def restriction_addition(element, list_func):
    elementlist = list_func()
    if elementlist == ['']:
        elementlist = []
    if not element['add_element'] in elementlist:
        elementlist += [element['add_element']]
    return ','.join(elementlist)


def restriction_deletion(element, list_func):
    elementlist = list_func()
    if element['Element'] in elementlist:
        elementlist.remove(element['Element'])
    return ','.join(elementlist)


def prepare_tags(user, action, tags_name, id_list):
    if "tags" in tags_name:
        tags = calibre_db.session.query(db.Tags).filter(db.Tags.id.in_(id_list)).all()
        if not tags:
            raise Exception(_("Tag not found"))
        new_tags_list = [x.name for x in tags]
    else:
        tags = calibre_db.session.query(db.cc_classes[config.config_restricted_column])\
            .filter(db.cc_classes[config.config_restricted_column].id.in_(id_list)).all()
        new_tags_list = [x.value for x in tags]
    saved_tags_list = user.__dict__[tags_name].split(",") if len(user.__dict__[tags_name]) else []
    if action == "remove":
        saved_tags_list = [x for x in saved_tags_list if x not in new_tags_list]
    elif action == "add":
        saved_tags_list.extend(x for x in new_tags_list if x not in saved_tags_list)
    else:
        raise Exception(_("Invalid Action"))
    return ",".join(saved_tags_list)


@admi.route("/ajax/addrestriction/<int:res_type>", methods=['POST'])
@login_required
@admin_required
def add_user_0_restriction(res_type):
    return add_restriction(res_type, 0)


@admi.route("/ajax/addrestriction/<int:res_type>/<int:user_id>", methods=['POST'])
@login_required
@admin_required
def add_restriction(res_type, user_id):
    element = request.form.to_dict()
    if res_type == 0:  # Tags as template
        if 'submit_allow' in element:
            config.config_allowed_tags = restriction_addition(element, config.list_allowed_tags)
            config.save()
        elif 'submit_deny' in element:
            config.config_denied_tags = restriction_addition(element, config.list_denied_tags)
            config.save()
    if res_type == 1:  # CCustom as template
        if 'submit_allow' in element:
            config.config_allowed_column_value = restriction_addition(element, config.list_denied_column_values)
            config.save()
        elif 'submit_deny' in element:
            config.config_denied_column_value = restriction_addition(element, config.list_allowed_column_values)
            config.save()
    if res_type == 2:  # Tags per user
        if isinstance(user_id, int):
            usr = ub.session.query(ub.User).filter(ub.User.id == int(user_id)).first()
        else:
            usr = current_user
        if 'submit_allow' in element:
            usr.allowed_tags = restriction_addition(element, usr.list_allowed_tags)
            ub.session_commit("Changed allowed tags of user {} to {}".format(usr.name, usr.list_allowed_tags()))
        elif 'submit_deny' in element:
            usr.denied_tags = restriction_addition(element, usr.list_denied_tags)
            ub.session_commit("Changed denied tags of user {} to {}".format(usr.name, usr.list_denied_tags()))
    if res_type == 3:  # CustomC per user
        if isinstance(user_id, int):
            usr = ub.session.query(ub.User).filter(ub.User.id == int(user_id)).first()
        else:
            usr = current_user
        if 'submit_allow' in element:
            usr.allowed_column_value = restriction_addition(element, usr.list_allowed_column_values)
            ub.session_commit("Changed allowed columns of user {} to {}".format(usr.name,
                                                                                usr.list_allowed_column_values()))
        elif 'submit_deny' in element:
            usr.denied_column_value = restriction_addition(element, usr.list_denied_column_values)
            ub.session_commit("Changed denied columns of user {} to {}".format(usr.name,
                                                                               usr.list_denied_column_values()))
    return ""


@admi.route("/ajax/deleterestriction/<int:res_type>", methods=['POST'])
@login_required
@admin_required
def delete_user_0_restriction(res_type):
    return delete_restriction(res_type, 0)


@admi.route("/ajax/deleterestriction/<int:res_type>/<int:user_id>", methods=['POST'])
@login_required
@admin_required
def delete_restriction(res_type, user_id):
    element = request.form.to_dict()
    if res_type == 0:  # Tags as template
        if element['id'].startswith('a'):
            config.config_allowed_tags = restriction_deletion(element, config.list_allowed_tags)
            config.save()
        elif element['id'].startswith('d'):
            config.config_denied_tags = restriction_deletion(element, config.list_denied_tags)
            config.save()
    elif res_type == 1:  # CustomC as template
        if element['id'].startswith('a'):
            config.config_allowed_column_value = restriction_deletion(element, config.list_allowed_column_values)
            config.save()
        elif element['id'].startswith('d'):
            config.config_denied_column_value = restriction_deletion(element, config.list_denied_column_values)
            config.save()
    elif res_type == 2:  # Tags per user
        if isinstance(user_id, int):
            usr = ub.session.query(ub.User).filter(ub.User.id == int(user_id)).first()
        else:
            usr = current_user
        if element['id'].startswith('a'):
            usr.allowed_tags = restriction_deletion(element, usr.list_allowed_tags)
            ub.session_commit("Deleted allowed tags of user {}: {}".format(usr.name, usr.list_allowed_tags))
        elif element['id'].startswith('d'):
            usr.denied_tags = restriction_deletion(element, usr.list_denied_tags)
            ub.session_commit("Deleted denied tags of user {}: {}".format(usr.name, usr.list_allowed_tags))
    elif res_type == 3:  # Columns per user
        if isinstance(user_id, int):
            usr = ub.session.query(ub.User).filter(ub.User.id == int(user_id)).first()
        else:
            usr = current_user
        if element['id'].startswith('a'):
            usr.allowed_column_value = restriction_deletion(element, usr.list_allowed_column_values)
            ub.session_commit("Deleted allowed columns of user {}: {}".format(usr.name,
                                                                              usr.list_allowed_column_values))

        elif element['id'].startswith('d'):
            usr.denied_column_value = restriction_deletion(element, usr.list_denied_column_values)
            ub.session_commit("Deleted denied columns of user {}: {}".format(usr.name,
                                                                             usr.list_denied_column_values))
    return ""


@admi.route("/ajax/listrestriction/<int:res_type>", defaults={"user_id": 0})
@admi.route("/ajax/listrestriction/<int:res_type>/<int:user_id>")
@login_required
@admin_required
def list_restriction(res_type, user_id):
    if res_type == 0:   # Tags as template
        restrict = [{'Element': x, 'type': _('Deny'), 'id': 'd'+str(i)}
                    for i, x in enumerate(config.list_denied_tags()) if x != '']
        allow = [{'Element': x, 'type': _('Allow'), 'id': 'a'+str(i)}
                 for i, x in enumerate(config.list_allowed_tags()) if x != '']
        json_dumps = restrict + allow
    elif res_type == 1:  # CustomC as template
        restrict = [{'Element': x, 'type': _('Deny'), 'id': 'd'+str(i)}
                    for i, x in enumerate(config.list_denied_column_values()) if x != '']
        allow = [{'Element': x, 'type': _('Allow'), 'id': 'a'+str(i)}
                 for i, x in enumerate(config.list_allowed_column_values()) if x != '']
        json_dumps = restrict + allow
    elif res_type == 2:  # Tags per user
        if isinstance(user_id, int):
            usr = ub.session.query(ub.User).filter(ub.User.id == user_id).first()
        else:
            usr = current_user
        restrict = [{'Element': x, 'type': _('Deny'), 'id': 'd'+str(i)}
                    for i, x in enumerate(usr.list_denied_tags()) if x != '']
        allow = [{'Element': x, 'type': _('Allow'), 'id': 'a'+str(i)}
                 for i, x in enumerate(usr.list_allowed_tags()) if x != '']
        json_dumps = restrict + allow
    elif res_type == 3:  # CustomC per user
        if isinstance(user_id, int):
            usr = ub.session.query(ub.User).filter(ub.User.id == user_id).first()
        else:
            usr = current_user
        restrict = [{'Element': x, 'type': _('Deny'), 'id': 'd'+str(i)}
                    for i, x in enumerate(usr.list_denied_column_values()) if x != '']
        allow = [{'Element': x, 'type': _('Allow'), 'id': 'a'+str(i)}
                 for i, x in enumerate(usr.list_allowed_column_values()) if x != '']
        json_dumps = restrict + allow
    else:
        json_dumps = ""
    js = json.dumps(json_dumps)
    response = make_response(js)
    response.headers["Content-Type"] = "application/json; charset=utf-8"
    return response


@admi.route("/ajax/fullsync", methods=["POST"])
@login_required
def ajax_fullsync():
    count = ub.session.query(ub.KoboSyncedBooks).filter(current_user.id == ub.KoboSyncedBooks.user_id).delete()
    message = _("{} sync entries deleted").format(count)
    ub.session_commit(message)
    return Response(json.dumps([{"type": "success", "message": message}]), mimetype='application/json')


@admi.route("/ajax/pathchooser/")
@login_required
@admin_required
def ajax_pathchooser():
    return pathchooser()


def pathchooser():
    browse_for = "folder"
    folder_only = request.args.get('folder', False) == "true"
    file_filter = request.args.get('filter', "")
    path = os.path.normpath(request.args.get('path', ""))

    if os.path.isfile(path):
        oldfile = path
        path = os.path.dirname(path)
    else:
        oldfile = ""

    absolute = False

    if os.path.isdir(path):
        # if os.path.isabs(path):
        cwd = os.path.realpath(path)
        absolute = True
        # else:
        #    cwd = os.path.relpath(path)
    else:
        cwd = os.getcwd()

    cwd = os.path.normpath(os.path.realpath(cwd))
    parentdir = os.path.dirname(cwd)
    if not absolute:
        if os.path.realpath(cwd) == os.path.realpath("/"):
            cwd = os.path.relpath(cwd)
        else:
            cwd = os.path.relpath(cwd) + os.path.sep
        parentdir = os.path.relpath(parentdir) + os.path.sep

    if os.path.realpath(cwd) == os.path.realpath("/"):
        parentdir = ""

    try:
        folders = os.listdir(cwd)
    except Exception:
        folders = []

    files = []
    for f in folders:
        try:
            data = {"name": f, "fullpath": os.path.join(cwd, f)}
            data["sort"] = data["fullpath"].lower()
        except Exception:
            continue

        if os.path.isfile(os.path.join(cwd, f)):
            if folder_only:
                continue
            if file_filter != "" and file_filter != f:
                continue
            data["type"] = "file"
            data["size"] = os.path.getsize(os.path.join(cwd, f))

            power = 0
            while (data["size"] >> 10) > 0.3:
                power += 1
                data["size"] >>= 10
            units = ("", "K", "M", "G", "T")
            data["size"] = str(data["size"]) + " " + units[power] + "Byte"
        else:
            data["type"] = "dir"
            data["size"] = ""

        files.append(data)

    files = sorted(files, key=operator.itemgetter("type", "sort"))

    context = {
        "cwd": cwd,
        "files": files,
        "parentdir": parentdir,
        "type": browse_for,
        "oldfile": oldfile,
        "absolute": absolute,
    }
    return json.dumps(context)


def _config_int(to_save, x, func=int):
    return config.set_from_dictionary(to_save, x, func)


def _config_checkbox(to_save, x):
    return config.set_from_dictionary(to_save, x, lambda y: y == "on", False)


def _config_checkbox_int(to_save, x):
    return config.set_from_dictionary(to_save, x, lambda y: 1 if (y == "on") else 0, 0)


def _config_string(to_save, x):
    return config.set_from_dictionary(to_save, x, lambda y: y.strip() if y else y)


def _configuration_gdrive_helper(to_save):
    gdrive_error = None
    if to_save.get("config_use_google_drive"):
        gdrive_secrets = {}

        if not os.path.isfile(gdriveutils.SETTINGS_YAML):
            config.config_use_google_drive = False

        if gdrive_support:
            gdrive_error = gdriveutils.get_error_text(gdrive_secrets)
        if "config_use_google_drive" in to_save and not config.config_use_google_drive and not gdrive_error:
            with open(gdriveutils.CLIENT_SECRETS, 'r') as settings:
                gdrive_secrets = json.load(settings)['web']
            if not gdrive_secrets:
                return _configuration_result(_('client_secrets.json Is Not Configured For Web Application'))
            gdriveutils.update_settings(
                                gdrive_secrets['client_id'],
                                gdrive_secrets['client_secret'],
                                gdrive_secrets['redirect_uris'][0]
                            )

    # always show google drive settings, but in case of error deny support
    new_gdrive_value = (not gdrive_error) and ("config_use_google_drive" in to_save)
    if config.config_use_google_drive and not new_gdrive_value:
        config.config_google_drive_watch_changes_response = {}
    config.config_use_google_drive = new_gdrive_value
    if _config_string(to_save, "config_google_drive_folder"):
        gdriveutils.deleteDatabaseOnChange()
    return gdrive_error


def _configuration_oauth_helper(to_save):
    active_oauths = 0
    reboot_required = False
    for element in oauthblueprints:
        if to_save["config_" + str(element['id']) + "_oauth_client_id"] != element['oauth_client_id'] \
            or to_save["config_" + str(element['id']) + "_oauth_client_secret"] != element['oauth_client_secret']:
            reboot_required = True
            element['oauth_client_id'] = to_save["config_" + str(element['id']) + "_oauth_client_id"]
            element['oauth_client_secret'] = to_save["config_" + str(element['id']) + "_oauth_client_secret"]
        if to_save["config_" + str(element['id']) + "_oauth_client_id"] \
            and to_save["config_" + str(element['id']) + "_oauth_client_secret"]:
            active_oauths += 1
            element["active"] = 1
        else:
            element["active"] = 0
        ub.session.query(ub.OAuthProvider).filter(ub.OAuthProvider.id == element['id']).update(
            {"oauth_client_id": to_save["config_" + str(element['id']) + "_oauth_client_id"],
             "oauth_client_secret": to_save["config_" + str(element['id']) + "_oauth_client_secret"],
             "active": element["active"]})
    return reboot_required


def _configuration_logfile_helper(to_save):
    reboot_required = False
    reboot_required |= _config_int(to_save, "config_log_level")
    reboot_required |= _config_string(to_save, "config_logfile")
    if not logger.is_valid_logfile(config.config_logfile):
        return reboot_required, \
               _configuration_result(_('Logfile Location is not Valid, Please Enter Correct Path'))

    reboot_required |= _config_checkbox_int(to_save, "config_access_log")
    reboot_required |= _config_string(to_save, "config_access_logfile")
    if not logger.is_valid_logfile(config.config_access_logfile):
        return reboot_required, \
               _configuration_result(_('Access Logfile Location is not Valid, Please Enter Correct Path'))
    return reboot_required, None


def _configuration_ldap_helper(to_save):
    reboot_required = False
    reboot_required |= _config_string(to_save, "config_ldap_provider_url")
    reboot_required |= _config_int(to_save, "config_ldap_port")
    reboot_required |= _config_int(to_save, "config_ldap_authentication")
    reboot_required |= _config_string(to_save, "config_ldap_dn")
    reboot_required |= _config_string(to_save, "config_ldap_serv_username")
    reboot_required |= _config_string(to_save, "config_ldap_user_object")
    reboot_required |= _config_string(to_save, "config_ldap_group_object_filter")
    reboot_required |= _config_string(to_save, "config_ldap_group_members_field")
    reboot_required |= _config_string(to_save, "config_ldap_member_user_object")
    reboot_required |= _config_checkbox(to_save, "config_ldap_openldap")
    reboot_required |= _config_int(to_save, "config_ldap_encryption")
    reboot_required |= _config_string(to_save, "config_ldap_cacert_path")
    reboot_required |= _config_string(to_save, "config_ldap_cert_path")
    reboot_required |= _config_string(to_save, "config_ldap_key_path")
    _config_string(to_save, "config_ldap_group_name")
    if to_save.get("config_ldap_serv_password", "") != "":
        reboot_required |= 1
        config.set_from_dictionary(to_save, "config_ldap_serv_password", base64.b64encode, encode='UTF-8')
    config.save()

    if not config.config_ldap_provider_url \
        or not config.config_ldap_port \
        or not config.config_ldap_dn \
        or not config.config_ldap_user_object:
        return reboot_required, _configuration_result(_('Please Enter a LDAP Provider, '
                                                        'Port, DN and User Object Identifier'))

    if config.config_ldap_authentication > constants.LDAP_AUTH_ANONYMOUS:
        if config.config_ldap_authentication > constants.LDAP_AUTH_UNAUTHENTICATE:
            if not config.config_ldap_serv_username or not bool(config.config_ldap_serv_password):
                return reboot_required, _configuration_result(_('Please Enter a LDAP Service Account and Password'))
        else:
            if not config.config_ldap_serv_username:
                return reboot_required, _configuration_result(_('Please Enter a LDAP Service Account'))

    if config.config_ldap_group_object_filter:
        if config.config_ldap_group_object_filter.count("%s") != 1:
            return reboot_required, \
                   _configuration_result(_('LDAP Group Object Filter Needs to Have One "%s" Format Identifier'))
        if config.config_ldap_group_object_filter.count("(") != config.config_ldap_group_object_filter.count(")"):
            return reboot_required, _configuration_result(_('LDAP Group Object Filter Has Unmatched Parenthesis'))

    if config.config_ldap_user_object.count("%s") != 1:
        return reboot_required, \
               _configuration_result(_('LDAP User Object Filter needs to Have One "%s" Format Identifier'))
    if config.config_ldap_user_object.count("(") != config.config_ldap_user_object.count(")"):
        return reboot_required, _configuration_result(_('LDAP User Object Filter Has Unmatched Parenthesis'))

    if to_save.get("ldap_import_user_filter") == '0':
        config.config_ldap_member_user_object = ""
    else:
        if config.config_ldap_member_user_object.count("%s") != 1:
            return reboot_required, \
                   _configuration_result(_('LDAP Member User Filter needs to Have One "%s" Format Identifier'))
        if config.config_ldap_member_user_object.count("(") != config.config_ldap_member_user_object.count(")"):
            return reboot_required, _configuration_result(_('LDAP Member User Filter Has Unmatched Parenthesis'))

    if config.config_ldap_cacert_path or config.config_ldap_cert_path or config.config_ldap_key_path:
        if not (os.path.isfile(config.config_ldap_cacert_path) and
                os.path.isfile(config.config_ldap_cert_path) and
                os.path.isfile(config.config_ldap_key_path)):
            return reboot_required, \
                   _configuration_result(_('LDAP CACertificate, Certificate or Key Location is not Valid, '
                                           'Please Enter Correct Path'))
    return reboot_required, None


@admi.route("/ajax/simulatedbchange", methods=['POST'])
@login_required
@admin_required
def simulatedbchange():
    db_change, db_valid = _db_simulate_change()
    return Response(json.dumps({"change": db_change, "valid": db_valid}), mimetype='application/json')


def _db_simulate_change():
    param = request.form.to_dict()
    to_save = dict()
    to_save['config_calibre_dir'] = re.sub(r'[\\/]metadata\.db$',
                                           '',
                                           param['config_calibre_dir'],
                                           flags=re.IGNORECASE).strip()
    db_valid, db_change = calibre_db.check_valid_db(to_save["config_calibre_dir"],
                                                    ub.app_DB_path,
                                                    config.config_calibre_uuid)
    db_change = bool(db_change and config.config_calibre_dir)
    return db_change, db_valid


def _db_configuration_update_helper():
    db_change = False
    to_save = request.form.to_dict()
    gdrive_error = None

    to_save['config_calibre_dir'] = re.sub(r'[\\/]metadata\.db$',
                                           '',
                                           to_save['config_calibre_dir'],
                                           flags=re.IGNORECASE)
    try:
        db_change, db_valid = _db_simulate_change()

        # gdrive_error drive setup
        gdrive_error = _configuration_gdrive_helper(to_save)
    except (OperationalError, InvalidRequestError):
        ub.session.rollback()
        log.error("Settings DB is not Writeable")
        _db_configuration_result(_("Settings DB is not Writeable"), gdrive_error)
    try:
        metadata_db = os.path.join(to_save['config_calibre_dir'], "metadata.db")
        if config.config_use_google_drive and is_gdrive_ready() and not os.path.exists(metadata_db):
            gdriveutils.downloadFile(None, "metadata.db", metadata_db)
            db_change = True
    except Exception as ex:
        return _db_configuration_result('{}'.format(ex), gdrive_error)

    if db_change or not db_valid or not config.db_configured \
          or config.config_calibre_dir != to_save["config_calibre_dir"]:
        if not calibre_db.setup_db(to_save['config_calibre_dir'], ub.app_DB_path):
            return _db_configuration_result(_('DB Location is not Valid, Please Enter Correct Path'),
                                            gdrive_error)
        config.store_calibre_uuid(calibre_db, db.Library_Id)
        # if db changed -> delete shelfs, delete download books, delete read books, kobo sync...
        if db_change:
            log.info("Calibre Database changed, delete all Calibre-Web info related to old Database")
            ub.session.query(ub.Downloads).delete()
            ub.session.query(ub.ArchivedBook).delete()
            ub.session.query(ub.ReadBook).delete()
            ub.session.query(ub.BookShelf).delete()
            ub.session.query(ub.Bookmark).delete()
            ub.session.query(ub.KoboReadingState).delete()
            ub.session.query(ub.KoboStatistics).delete()
            ub.session.query(ub.KoboSyncedBooks).delete()
            ub.session_commit()
        _config_string(to_save, "config_calibre_dir")
        calibre_db.update_config(config)
        if not os.access(os.path.join(config.config_calibre_dir, "metadata.db"), os.W_OK):
            flash(_(u"DB is not Writeable"), category="warning")
    config.save()
    return _db_configuration_result(None, gdrive_error)


def _configuration_update_helper():
    reboot_required = False
    to_save = request.form.to_dict()
    try:
        reboot_required |= _config_int(to_save, "config_port")
        reboot_required |= _config_string(to_save, "config_trustedhosts")
        reboot_required |= _config_string(to_save, "config_keyfile")
        if config.config_keyfile and not os.path.isfile(config.config_keyfile):
            return _configuration_result(_('Keyfile Location is not Valid, Please Enter Correct Path'))

        reboot_required |= _config_string(to_save, "config_certfile")
        if config.config_certfile and not os.path.isfile(config.config_certfile):
            return _configuration_result(_('Certfile Location is not Valid, Please Enter Correct Path'))

        _config_checkbox_int(to_save, "config_uploading")
        _config_checkbox_int(to_save, "config_unicode_filename")
        # Reboot on config_anonbrowse with enabled ldap, as decoraters are changed in this case
        reboot_required |= (_config_checkbox_int(to_save, "config_anonbrowse")
                             and config.config_login_type == constants.LOGIN_LDAP)
        _config_checkbox_int(to_save, "config_public_reg")
        _config_checkbox_int(to_save, "config_register_email")
        reboot_required |= _config_checkbox_int(to_save, "config_kobo_sync")
        _config_int(to_save, "config_external_port")
        _config_checkbox_int(to_save, "config_kobo_proxy")

        if "config_upload_formats" in to_save:
            to_save["config_upload_formats"] = ','.join(
                helper.uniq([x.lstrip().rstrip().lower() for x in to_save["config_upload_formats"].split(',')]))
            _config_string(to_save, "config_upload_formats")
            constants.EXTENSIONS_UPLOAD = config.config_upload_formats.split(',')

        _config_string(to_save, "config_calibre")
        _config_string(to_save, "config_converterpath")
        _config_string(to_save, "config_kepubifypath")

        reboot_required |= _config_int(to_save, "config_login_type")

        # LDAP configurator
        if config.config_login_type == constants.LOGIN_LDAP:
            reboot, message = _configuration_ldap_helper(to_save)
            if message:
                return message
            reboot_required |= reboot

        # Remote login configuration
        _config_checkbox(to_save, "config_remote_login")
        if not config.config_remote_login:
            ub.session.query(ub.RemoteAuthToken).filter(ub.RemoteAuthToken.token_type == 0).delete()

        # Goodreads configuration
        _config_checkbox(to_save, "config_use_goodreads")
        _config_string(to_save, "config_goodreads_api_key")
        _config_string(to_save, "config_goodreads_api_secret")
        if services.goodreads_support:
            services.goodreads_support.connect(config.config_goodreads_api_key,
                                               config.config_goodreads_api_secret,
                                               config.config_use_goodreads)

        _config_int(to_save, "config_updatechannel")

        # Reverse proxy login configuration
        _config_checkbox(to_save, "config_allow_reverse_proxy_header_login")
        _config_string(to_save, "config_reverse_proxy_login_header_name")

        # OAuth configuration
        if config.config_login_type == constants.LOGIN_OAUTH:
            reboot_required |= _configuration_oauth_helper(to_save)

        reboot, message = _configuration_logfile_helper(to_save)
        if message:
            return message
        reboot_required |= reboot
        # Rarfile Content configuration
        _config_string(to_save, "config_rarfile_location")
        if "config_rarfile_location" in to_save:
            unrar_status = helper.check_unrar(config.config_rarfile_location)
            if unrar_status:
                return _configuration_result(unrar_status)
    except (OperationalError, InvalidRequestError):
        ub.session.rollback()
        log.error("Settings DB is not Writeable")
        _configuration_result(_("Settings DB is not Writeable"))

    config.save()
    if reboot_required:
        web_server.stop(True)

    return _configuration_result(None, reboot_required)


def _configuration_result(error_flash=None, reboot=False):
    resp = {}
    if error_flash:
        log.error(error_flash)
        config.load()
        resp['result'] = [{'type': "danger", 'message': error_flash}]
    else:
        resp['result'] = [{'type': "success", 'message': _(u"Calibre-Web configuration updated")}]
    resp['reboot'] = reboot
    resp['config_upload'] = config.config_upload_formats
    return Response(json.dumps(resp), mimetype='application/json')


def _db_configuration_result(error_flash=None, gdrive_error=None):
    gdrive_authenticate = not is_gdrive_ready()
    gdrivefolders = []
    if not gdrive_error and config.config_use_google_drive:
        gdrive_error = gdriveutils.get_error_text()
    if gdrive_error and gdrive_support:
        log.error(gdrive_error)
        gdrive_error = _(gdrive_error)
        flash(gdrive_error, category="error")
    else:
        if not gdrive_authenticate and gdrive_support:
            gdrivefolders = gdriveutils.listRootFolders()
    if error_flash:
        log.error(error_flash)
        config.load()
        flash(error_flash, category="error")
    elif request.method == "POST" and not gdrive_error:
        flash(_("Database Settings updated"), category="success")

    return render_title_template("config_db.html",
                                 config=config,
                                 show_authenticate_google_drive=gdrive_authenticate,
                                 gdriveError=gdrive_error,
                                 gdrivefolders=gdrivefolders,
                                 feature_support=feature_support,
                                 title=_(u"Database Configuration"), page="dbconfig")


def _handle_new_user(to_save, content, languages, translations, kobo_support):
    content.default_language = to_save["default_language"]
    content.locale = to_save.get("locale", content.locale)

    content.sidebar_view = sum(int(key[5:]) for key in to_save if key.startswith('show_'))
    if "show_detail_random" in to_save:
        content.sidebar_view |= constants.DETAIL_RANDOM

    content.role = constants.selected_roles(to_save)
    content.password = generate_password_hash(to_save["password"])
    try:
        if not to_save["name"] or not to_save["email"] or not to_save["password"]:
            log.info("Missing entries on new user")
            raise Exception(_(u"Please fill out all fields!"))
        content.email = check_email(to_save["email"])
        # Query User name, if not existing, change
        content.name = check_username(to_save["name"])
        if to_save.get("kindle_mail"):
            content.kindle_mail = valid_email(to_save["kindle_mail"])
        if config.config_public_reg and not check_valid_domain(content.email):
            log.info("E-mail: {} for new user is not from valid domain".format(content.email))
            raise Exception(_(u"E-mail is not from valid domain"))
    except Exception as ex:
        flash(str(ex), category="error")
        return render_title_template("user_edit.html", new_user=1, content=content,
                                     config=config,
                                     translations=translations,
                                     languages=languages, title=_(u"Add new user"), page="newuser",
                                     kobo_support=kobo_support, registered_oauth=oauth_check)
    try:
        content.allowed_tags = config.config_allowed_tags
        content.denied_tags = config.config_denied_tags
        content.allowed_column_value = config.config_allowed_column_value
        content.denied_column_value = config.config_denied_column_value
        # No default value for kobo sync shelf setting
        content.kobo_only_shelves_sync = to_save.get("kobo_only_shelves_sync", 0) == "on"
        ub.session.add(content)
        ub.session.commit()
        flash(_(u"User '%(user)s' created", user=content.name), category="success")
        log.debug("User {} created".format(content.name))
        return redirect(url_for('admin.admin'))
    except IntegrityError:
        ub.session.rollback()
        log.error("Found an existing account for {} or {}".format(content.name, content.email))
        flash(_("Found an existing account for this e-mail address or name."), category="error")
    except OperationalError:
        ub.session.rollback()
        log.error("Settings DB is not Writeable")
        flash(_("Settings DB is not Writeable"), category="error")


def _delete_user(content):
    if ub.session.query(ub.User).filter(ub.User.role.op('&')(constants.ROLE_ADMIN) == constants.ROLE_ADMIN,
                                        ub.User.id != content.id).count():
        if content.name != "Guest":
            # Delete all books in shelfs belonging to user, all shelfs of user, downloadstat of user, read status
            # and user itself
            ub.session.query(ub.ReadBook).filter(content.id == ub.ReadBook.user_id).delete()
            ub.session.query(ub.Downloads).filter(content.id == ub.Downloads.user_id).delete()
            for us in ub.session.query(ub.Shelf).filter(content.id == ub.Shelf.user_id):
                ub.session.query(ub.BookShelf).filter(us.id == ub.BookShelf.shelf).delete()
            ub.session.query(ub.Shelf).filter(content.id == ub.Shelf.user_id).delete()
            ub.session.query(ub.Bookmark).filter(content.id == ub.Bookmark.user_id).delete()
            ub.session.query(ub.User).filter(ub.User.id == content.id).delete()
            ub.session.query(ub.ArchivedBook).filter(ub.ArchivedBook.user_id == content.id).delete()
            ub.session.query(ub.RemoteAuthToken).filter(ub.RemoteAuthToken.user_id == content.id).delete()
            ub.session.query(ub.User_Sessions).filter(ub.User_Sessions.user_id == content.id).delete()
            ub.session.query(ub.KoboSyncedBooks).filter(ub.KoboSyncedBooks.user_id == content.id).delete()
            # delete KoboReadingState and all it's children
            kobo_entries = ub.session.query(ub.KoboReadingState).filter(ub.KoboReadingState.user_id == content.id).all()
            for kobo_entry in kobo_entries:
                ub.session.delete(kobo_entry)
            ub.session_commit()
            log.info("User {} deleted".format(content.name))
            return _("User '%(nick)s' deleted", nick=content.name)
        else:
            log.warning(_("Can't delete Guest User"))
            raise Exception(_("Can't delete Guest User"))
    else:
        log.warning("No admin user remaining, can't delete user")
        raise Exception(_("No admin user remaining, can't delete user"))


def _handle_edit_user(to_save, content, languages, translations, kobo_support):
    if to_save.get("delete"):
        try:
            flash(_delete_user(content), category="success")
        except Exception as ex:
            log.error(ex)
            flash(str(ex), category="error")
        return redirect(url_for('admin.admin'))
    else:
        if not ub.session.query(ub.User).filter(ub.User.role.op('&')(constants.ROLE_ADMIN) == constants.ROLE_ADMIN,
                                                ub.User.id != content.id).count() and 'admin_role' not in to_save:
            log.warning("No admin user remaining, can't remove admin role from {}".format(content.name))
            flash(_("No admin user remaining, can't remove admin role"), category="error")
            return redirect(url_for('admin.admin'))
        if to_save.get("password"):
            content.password = generate_password_hash(to_save["password"])
        anonymous = content.is_anonymous
        content.role = constants.selected_roles(to_save)
        if anonymous:
            content.role |= constants.ROLE_ANONYMOUS
        else:
            content.role &= ~constants.ROLE_ANONYMOUS

        val = [int(k[5:]) for k in to_save if k.startswith('show_')]
        sidebar = get_sidebar_config()
        for element in sidebar:
            value = element['visibility']
            if value in val and not content.check_visibility(value):
                content.sidebar_view |= value
            elif value not in val and content.check_visibility(value):
                content.sidebar_view &= ~value

        if to_save.get("Show_detail_random"):
            content.sidebar_view |= constants.DETAIL_RANDOM
        else:
            content.sidebar_view &= ~constants.DETAIL_RANDOM

        old_state = content.kobo_only_shelves_sync
        content.kobo_only_shelves_sync = int(to_save.get("kobo_only_shelves_sync") == "on") or 0
        # 1 -> 0: nothing has to be done
        # 0 -> 1: all synced books have to be added to archived books, + currently synced shelfs
        # which don't have to be synced have to be removed (added to Shelf archive)
        if old_state == 0 and content.kobo_only_shelves_sync == 1:
            kobo_sync_status.update_on_sync_shelfs(content.id)
        if to_save.get("default_language"):
            content.default_language = to_save["default_language"]
        if to_save.get("locale"):
            content.locale = to_save["locale"]
        try:
            if to_save.get("email", content.email) != content.email:
                content.email = check_email(to_save["email"])
            # Query User name, if not existing, change
            if to_save.get("name", content.name) != content.name:
                if to_save.get("name") == "Guest":
                    raise Exception(_("Guest Name can't be changed"))
                content.name = check_username(to_save["name"])
            if to_save.get("kindle_mail") != content.kindle_mail:
                content.kindle_mail = valid_email(to_save["kindle_mail"]) if to_save["kindle_mail"] else ""
        except Exception as ex:
            log.error(ex)
            flash(str(ex), category="error")
            return render_title_template("user_edit.html",
                                         translations=translations,
                                         languages=languages,
                                         mail_configured=config.get_mail_server_configured(),
                                         kobo_support=kobo_support,
                                         new_user=0,
                                         content=content,
                                         config=config,
                                         registered_oauth=oauth_check,
                                         title=_(u"Edit User %(nick)s", nick=content.name),
                                         page="edituser")
    try:
        ub.session_commit()
        flash(_(u"User '%(nick)s' updated", nick=content.name), category="success")
    except IntegrityError as ex:
        ub.session.rollback()
        log.error("An unknown error occurred while changing user: {}".format(str(ex)))
        flash(_(u"An unknown error occurred. Please try again later."), category="error")
    except OperationalError:
        ub.session.rollback()
        log.error("Settings DB is not Writeable")
        flash(_("Settings DB is not Writeable"), category="error")
    return ""


@admi.route("/admin/user/new", methods=["GET", "POST"])
@login_required
@admin_required
def new_user():
    content = ub.User()
    languages = calibre_db.speaking_language()
    translations = [LC('en')] + babel.list_translations()
    kobo_support = feature_support['kobo'] and config.config_kobo_sync
    if request.method == "POST":
        to_save = request.form.to_dict()
        _handle_new_user(to_save, content, languages, translations, kobo_support)
    else:
        content.role = config.config_default_role
        content.sidebar_view = config.config_default_show
        content.locale = config.config_default_locale
        content.default_language = config.config_default_language
    return render_title_template("user_edit.html", new_user=1, content=content,
                                 config=config, translations=translations,
                                 languages=languages, title=_(u"Add new user"), page="newuser",
                                 kobo_support=kobo_support, registered_oauth=oauth_check)


@admi.route("/admin/mailsettings")
@login_required
@admin_required
def edit_mailsettings():
    content = config.get_mail_settings()
    return render_title_template("email_edit.html", content=content, title=_(u"Edit E-mail Server Settings"),
                                 page="mailset", feature_support=feature_support)


@admi.route("/admin/mailsettings", methods=["POST"])
@login_required
@admin_required
def update_mailsettings():
    to_save = request.form.to_dict()
    _config_int(to_save, "mail_server_type")
    if to_save.get("invalidate"):
        config.mail_gmail_token = {}
        try:
            flag_modified(config, "mail_gmail_token")
        except AttributeError:
            pass
    elif to_save.get("gmail"):
        try:
            config.mail_gmail_token = services.gmail.setup_gmail(config.mail_gmail_token)
            flash(_(u"Gmail Account Verification Successful"), category="success")
        except Exception as ex:
            flash(str(ex), category="error")
            log.error(ex)
            return edit_mailsettings()

    else:
        _config_string(to_save, "mail_server")
        _config_int(to_save, "mail_port")
        _config_int(to_save, "mail_use_ssl")
        _config_string(to_save, "mail_login")
        _config_string(to_save, "mail_password")
        _config_string(to_save, "mail_from")
        _config_int(to_save, "mail_size", lambda y: int(y)*1024*1024)
    try:
        config.save()
    except (OperationalError, InvalidRequestError):
        ub.session.rollback()
        log.error("Settings DB is not Writeable")
        flash(_("Settings DB is not Writeable"), category="error")
        return edit_mailsettings()

    if to_save.get("test"):
        if current_user.email:
            result = send_test_mail(current_user.email, current_user.name)
            if result is None:
                flash(_(u"Test e-mail queued for sending to %(email)s, please check Tasks for result",
                        email=current_user.email), category="info")
            else:
                flash(_(u"There was an error sending the Test e-mail: %(res)s", res=result), category="error")
        else:
            flash(_(u"Please configure your e-mail address first..."), category="error")
    else:
        flash(_(u"E-mail server settings updated"), category="success")

    return edit_mailsettings()


@admi.route("/admin/scheduledtasks")
@login_required
@admin_required
def edit_scheduledtasks():
    content = config.get_scheduled_task_settings()
    return render_title_template("schedule_edit.html", config=content, title=_(u"Edit Scheduled Tasks Settings"))


@admi.route("/admin/scheduledtasks", methods=["POST"])
@login_required
@admin_required
def update_scheduledtasks():
    to_save = request.form.to_dict()
    _config_int(to_save, "schedule_start_time")
    _config_int(to_save, "schedule_end_time")
    _config_checkbox(to_save, "schedule_generate_book_covers")
    _config_checkbox(to_save, "schedule_generate_series_covers")

    try:
        config.save()
        flash(_(u"Scheduled tasks settings updated"), category="success")

        # Cancel any running tasks
        schedule.end_scheduled_tasks()

        # Re-register tasks with new settings
        schedule.register_scheduled_tasks()
    except IntegrityError as ex:
        ub.session.rollback()
        log.error("An unknown error occurred while saving scheduled tasks settings")
        flash(_(u"An unknown error occurred. Please try again later."), category="error")
    except OperationalError:
        ub.session.rollback()
        log.error("Settings DB is not Writeable")
        flash(_("Settings DB is not Writeable"), category="error")

    return edit_scheduledtasks()


@admi.route("/admin/user/<int:user_id>", methods=["GET", "POST"])
@login_required
@admin_required
def edit_user(user_id):
    content = ub.session.query(ub.User).filter(ub.User.id == int(user_id)).first()  # type: ub.User
    if not content or (not config.config_anonbrowse and content.name == "Guest"):
        flash(_(u"User not found"), category="error")
        return redirect(url_for('admin.admin'))
    languages = calibre_db.speaking_language(return_all_languages=True)
    translations = babel.list_translations() + [LC('en')]
    kobo_support = feature_support['kobo'] and config.config_kobo_sync
    if request.method == "POST":
        to_save = request.form.to_dict()
        resp = _handle_edit_user(to_save, content, languages, translations, kobo_support)
        if resp:
            return resp
    return render_title_template("user_edit.html",
                                 translations=translations,
                                 languages=languages,
                                 new_user=0,
                                 content=content,
                                 config=config,
                                 registered_oauth=oauth_check,
                                 mail_configured=config.get_mail_server_configured(),
                                 kobo_support=kobo_support,
                                 title=_(u"Edit User %(nick)s", nick=content.name),
                                 page="edituser")


@admi.route("/admin/resetpassword/<int:user_id>", methods=["POST"])
@login_required
@admin_required
def reset_user_password(user_id):
    if current_user is not None and current_user.is_authenticated:
        ret, message = reset_password(user_id)
        if ret == 1:
            log.debug(u"Password for user %s reset", message)
            flash(_(u"Password for user %(user)s reset", user=message), category="success")
        elif ret == 0:
            log.error(u"An unknown error occurred. Please try again later.")
            flash(_(u"An unknown error occurred. Please try again later."), category="error")
        else:
            log.error(u"Please configure the SMTP mail settings first...")
            flash(_(u"Please configure the SMTP mail settings first..."), category="error")
    return redirect(url_for('admin.admin'))


@admi.route("/admin/logfile")
@login_required
@admin_required
def view_logfile():
    logfiles = {0: logger.get_logfile(config.config_logfile),
                1: logger.get_accesslogfile(config.config_access_logfile)}
    return render_title_template("logviewer.html",
                                 title=_(u"Logfile viewer"),
                                 accesslog_enable=config.config_access_log,
                                 log_enable=bool(config.config_logfile != logger.LOG_TO_STDOUT),
                                 logfiles=logfiles,
                                 page="logfile")


@admi.route("/ajax/log/<int:logtype>")
@login_required
@admin_required
def send_logfile(logtype):
    if logtype == 1:
        logfile = logger.get_accesslogfile(config.config_access_logfile)
        return send_from_directory(os.path.dirname(logfile),
                                   os.path.basename(logfile))
    if logtype == 0:
        logfile = logger.get_logfile(config.config_logfile)
        return send_from_directory(os.path.dirname(logfile),
                                   os.path.basename(logfile))
    else:
        return ""


@admi.route("/admin/logdownload/<int:logtype>")
@login_required
@admin_required
def download_log(logtype):
    if logtype == 0:
        file_name = logger.get_logfile(config.config_logfile)
    elif logtype == 1:
        file_name = logger.get_accesslogfile(config.config_access_logfile)
    else:
        abort(404)
    if logger.is_valid_logfile(file_name):
        return debug_info.assemble_logfiles(file_name)
    abort(404)


@admi.route("/admin/debug")
@login_required
@admin_required
def download_debug():
    return debug_info.send_debug()


@admi.route("/get_update_status", methods=['GET'])
@login_required
@admin_required
def get_update_status():
    if feature_support['updater']:
        log.info(u"Update status requested")
        return updater_thread.get_available_updates(request.method, locale=get_locale())
    else:
        return ''


@admi.route("/get_updater_status", methods=['GET', 'POST'])
@login_required
@admin_required
def get_updater_status():
    status = {}
    if feature_support['updater']:
        if request.method == "POST":
            commit = request.form.to_dict()
            if "start" in commit and commit['start'] == 'True':
                txt = {
                    "1": _(u'Requesting update package'),
                    "2": _(u'Downloading update package'),
                    "3": _(u'Unzipping update package'),
                    "4": _(u'Replacing files'),
                    "5": _(u'Database connections are closed'),
                    "6": _(u'Stopping server'),
                    "7": _(u'Update finished, please press okay and reload page'),
                    "8": _(u'Update failed:') + u' ' + _(u'HTTP Error'),
                    "9": _(u'Update failed:') + u' ' + _(u'Connection error'),
                    "10": _(u'Update failed:') + u' ' + _(u'Timeout while establishing connection'),
                    "11": _(u'Update failed:') + u' ' + _(u'General error'),
                    "12": _(u'Update failed:') + u' ' + _(u'Update file could not be saved in temp dir'),
                    "13": _(u'Update failed:') + u' ' + _(u'Files could not be replaced during update')
                }
                status['text'] = txt
                updater_thread.status = 0
                updater_thread.resume()
                status['status'] = updater_thread.get_update_status()
        elif request.method == "GET":
            try:
                status['status'] = updater_thread.get_update_status()
                if status['status'] == -1:
                    status['status'] = 7
            except Exception:
                status['status'] = 11
        return json.dumps(status)
    return ''


def ldap_import_create_user(user, user_data):
    user_login_field = extract_dynamic_field_from_filter(user, config.config_ldap_user_object)

    try:
        username = user_data[user_login_field][0].decode('utf-8')
    except KeyError as ex:
        log.error("Failed to extract LDAP user: %s - %s", user, ex)
        message = _(u'Failed to extract at least One LDAP User')
        return 0, message

    # check for duplicate username
    if ub.session.query(ub.User).filter(func.lower(ub.User.name) == username.lower()).first():
        # if ub.session.query(ub.User).filter(ub.User.name == username).first():
        log.warning("LDAP User  %s Already in Database", user_data)
        return 0, None

    kindlemail = ''
    if 'mail' in user_data:
        useremail = user_data['mail'][0].decode('utf-8')
        if len(user_data['mail']) > 1:
            kindlemail = user_data['mail'][1].decode('utf-8')

    else:
        log.debug('No Mail Field Found in LDAP Response')
        useremail = username + '@email.com'

    try:
        # check for duplicate email
        useremail = check_email(useremail)
    except Exception as ex:
        log.warning("LDAP Email Error: {}, {}".format(user_data, ex))
        return 0, None
    content = ub.User()
    content.name = username
    content.password = ''  # dummy password which will be replaced by ldap one
    content.email = useremail
    content.kindle_mail = kindlemail
    content.default_language = config.config_default_language
    content.locale = config.config_default_locale
    content.role = config.config_default_role
    content.sidebar_view = config.config_default_show
    content.allowed_tags = config.config_allowed_tags
    content.denied_tags = config.config_denied_tags
    content.allowed_column_value = config.config_allowed_column_value
    content.denied_column_value = config.config_denied_column_value
    ub.session.add(content)
    try:
        ub.session.commit()
        return 1, None    # increase no of users
    except Exception as ex:
        log.warning("Failed to create LDAP user: %s - %s", user, ex)
        ub.session.rollback()
        message = _(u'Failed to Create at Least One LDAP User')
        return 0, message


@admi.route('/import_ldap_users', methods=["POST"])
@login_required
@admin_required
def import_ldap_users():
    showtext = {}
    try:
        new_users = services.ldap.get_group_members(config.config_ldap_group_name)
    except (services.ldap.LDAPException, TypeError, AttributeError, KeyError) as e:
        log.debug_or_exception(e)
        showtext['text'] = _(u'Error: %(ldaperror)s', ldaperror=e)
        return json.dumps(showtext)
    if not new_users:
        log.debug('LDAP empty response')
        showtext['text'] = _(u'Error: No user returned in response of LDAP server')
        return json.dumps(showtext)

    imported = 0
    for username in new_users:
        user = username.decode('utf-8')
        if '=' in user:
            # if member object field is empty take user object as filter
            if config.config_ldap_member_user_object:
                query_filter = config.config_ldap_member_user_object
            else:
                query_filter = config.config_ldap_user_object
            try:
                user_identifier = extract_user_identifier(user, query_filter)
            except Exception as ex:
                log.warning(ex)
                continue
        else:
            user_identifier = user
            query_filter = None
        try:
            user_data = services.ldap.get_object_details(user=user_identifier, query_filter=query_filter)
        except AttributeError as ex:
            log.debug_or_exception(ex)
            continue
        if user_data:
            user_count, message = ldap_import_create_user(user, user_data)
            if message:
                showtext['text'] = message
            else:
                imported += user_count
        else:
            log.warning("LDAP User: %s Not Found", user)
            showtext['text'] = _(u'At Least One LDAP User Not Found in Database')
    if not showtext:
        showtext['text'] = _(u'{} User Successfully Imported'.format(imported))
    return json.dumps(showtext)


def extract_user_data_from_field(user, field):
    match = re.search(field + r"=([\.\d\s\w-]+)", user, re.IGNORECASE | re.UNICODE)
    if match:
        return match.group(1)
    else:
        raise Exception("Could Not Parse LDAP User: {}".format(user))


def extract_dynamic_field_from_filter(user, filtr):
    match = re.search("([a-zA-Z0-9-]+)=%s", filtr, re.IGNORECASE | re.UNICODE)
    if match:
        return match.group(1)
    else:
        raise Exception("Could Not Parse LDAP Userfield: {}", user)


def extract_user_identifier(user, filtr):
    dynamic_field = extract_dynamic_field_from_filter(user, filtr)
    return extract_user_data_from_field(user, dynamic_field)


@admi.route("/ajax/canceltask", methods=['POST'])
@login_required
@admin_required
def cancel_task():
    task_id = request.get_json().get('task_id', None)
    worker = WorkerThread.get_instance()
    worker.end_task(task_id)
    return ""<|MERGE_RESOLUTION|>--- conflicted
+++ resolved
@@ -39,14 +39,9 @@
 from sqlalchemy.exc import IntegrityError, OperationalError, InvalidRequestError
 from sqlalchemy.sql.expression import func, or_, text
 
-<<<<<<< HEAD
 from . import constants, logger, helper, services, cli
-from . import db, calibre_db, ub, web_server, get_locale, config, updater_thread, babel, gdriveutils, kobo_sync_status
-=======
-from . import constants, logger, helper, services
 from . import db, calibre_db, ub, web_server, get_locale, config, updater_thread, babel, gdriveutils, \
     kobo_sync_status, schedule
->>>>>>> 62ff6f7e
 from .helper import check_valid_domain, send_test_mail, reset_password, generate_password_hash, check_email, \
     valid_email, check_username
 from .gdriveutils import is_gdrive_ready, gdrive_support
