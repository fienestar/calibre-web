# About

Calibre-Web is a web app providing a clean interface for browsing, reading and downloading eBooks using an existing [Calibre](https://calibre-ebook.com) database.

*This software is a fork of [library](https://github.com/mutschler/calibreserver) and licensed under the GPL v3 License.*

![screenshot](https://raw.githubusercontent.com/janeczku/docker-calibre-web/master/screenshot.png)

## Features

- Bootstrap 3 HTML5 interface
- full graphical setup
- User management with fine grained per-user permissions
- Admin interface
<<<<<<< HEAD
- User Interface in dutch, english, french, german, hungarian, italian, japanese, khmer, polish, russian, simplified chinese, spanish
- OPDS feed for eBook reader apps 
=======
- User Interface in dutch, english, french, german, italian, japanese, khmer, polish, russian, simplified chinese, spanish
- OPDS feed for eBook reader apps
>>>>>>> 376fb92e
- Filter and search by titles, authors, tags, series and language
- Create custom book collection (shelves)
- Support for editing eBook metadata and deleting eBooks from Calibre library
- Support for converting eBooks from EPUB to Kindle format (mobi/azw)
- Restrict eBook download to logged-in users
- Support for public user registration
- Send eBooks to Kindle devices with the click of a button
- Support for reading eBooks directly in the browser (.txt, .epub, .pdf, .cbr, .cbt, .cbz)
- Upload new books in PDF, epub, fb2 format
- Support for Calibre custom columns
- Ability to hide content based on categories for certain users
- Self update capability
- "Magic Link" login to make it easy to log on eReaders

## Quick start

1. Install dependencies by running `pip install --target vendor -r requirements.txt`.
2. Execute the command: `python cps.py` (or `nohup python cps.py` - recommended if you want to exit the terminal window)
3. Point your browser to `http://localhost:8083` or `http://localhost:8083/opds` for the OPDS catalog
4. Set `Location of Calibre database` to the path of the folder where your Calibre library (metadata.db) lives, push "submit" button
   optionally a google drive can be used to host the calibre library (-> Using Google Drive integration)
5. Go to Login page

**Default admin login:**
*Username:* admin
*Password:* admin123

**Issues with Ubuntu:**
Please note that running the above install command can fail on some versions of Ubuntu, saying `"can't combine user with prefix"`. This is a [known bug](https://github.com/pypa/pip/issues/3826) and can be remedied by using the command `pip install --system --target vendor -r requirements.txt` instead.

## Runtime Configuration Options

The configuration can be changed as admin in the admin panel under "Configuration"

Server Port:
Changes the port Calibre-Web is listening, changes take effect after pressing submit button

Enable public registration:
Tick to enable public user registration.

Enable anonymous browsing:
Tick to allow not logged in users to browse the catalog, anonymous user permissions can be set as admin ("Guest" user)

Enable uploading:
Tick to enable uploading of PDF, epub, FB2. This requires the imagemagick library to be installed.

Enable remote login ("magic link"):
Tick to enable remote login, i.e. a link that allows user to log in via a different device.

## Requirements

Python 2.7+

Optionally, to enable on-the-fly conversion from EPUB to MOBI when using the send-to-kindle feature:

[Download](http://www.amazon.com/gp/feature.html?docId=1000765211) Amazon's KindleGen tool for your platform and place the binary named as `kindlegen` in the `vendor` folder.

## Using Google Drive integration

Calibre Calibre library (metadata.db) can be located on a Google Drive. Additional optional dependencys are necessary to get this work. Please install all optional  requirements by executing `pip install --target vendor -r optional-requirements.txt`

To use google drive integration, you have to use the google developer console to create a new app. https://console.developers.google.com

Once a project has been created, we need to create a client ID and a client secret that will be used to enable the OAuth request with google, and enable the Drive API. To do this, follow the steps below: -

1. Open project in developer console
2. Click Enable API, and enable google drive
3. Now on the sidebar, click Credentials
4. Click Create Credentials and OAuth Client ID
5. Select Web Application and then next
6. Give the Credentials a name and enter your callback, which will be CALIBRE_WEB_URL/gdrive/callback
7. Click save
8. Download json file and place it in `calibre-web` directory, with the name `client_secrets.json`

The Drive API should now be setup and ready to use, so we need to integrate it into Calibre-Web. This is done as below: -

1. Open config page
2. Enter the location that will be used to store the metadata.db file locally, and to temporary store uploaded books and other temporary files for upload ("Location of Calibre database")
2. Tick Use Google Drive
3. Click the "Submit" button
4. Now select Authenticate Google Drive
5. This should redirect you to Google. After allowing it to use your Drive, it redirects you back to the config page
6. Select the folder that is the root of your calibre library on Gdrive ("Google drive Calibre folder")
7. Click the "Submit" button
8. Google Drive should now be connected and be used to get images and download Epubs. The metadata.db is stored in the calibre library location

### Optional
If your Calibre-Web is using https, it is possible to add a "watch" to the drive. This will inform us if the metadata.db file is updated and allow us to update our calibre library accordingly.
Additionally the public adress your server uses (e.g.https://example.com) has to be verified in the Google developer console. After this is done, please wait a few minutes.

9. Open config page
10. Click enable watch of metadata.db
11. Note that this expires after a week, so will need to be manually refresh

## Docker images

Pre-built Docker images based on Alpine Linux are available in these Docker Hub repositories:

**x64**
+ **technosoft2000** at [technosoft2000/calibre-web](https://hub.docker.com/r/technosoft2000/calibre-web/)
+ **linuxserver.io** at [linuxserver/calibre-web](https://hub.docker.com/r/linuxserver/calibre-web/)

**armhf**
+ **linuxserver.io** at [lsioarmhf/calibre-web](https://hub.docker.com/r/lsioarmhf/calibre-web/)

**aarch64**
+ **linuxserver.io** at [lsioarmhf/calibre-web-aarch64](https://hub.docker.com/r/lsioarmhf/calibre-web-aarch64)

## Reverse Proxy

Reverse proxy configuration examples for apache and nginx to use Calibre-Web:

nginx configuration for a local server listening on port 8080, mapping Calibre-Web to /calibre:

```
http {
    upstream calibre {
        server  127.0.0.1:8083;
    }
    server {
            client_max_body_size 20M;
            location /calibre {
                proxy_bind              $server_adress;
                proxy_pass              http://127.0.0.1:8083;
                proxy_set_header        Host            $http_host;
                proxy_set_header        X-Forwarded-For $proxy_add_x_forwarded_for;
                proxy_set_header        X-Scheme        $scheme;
                proxy_set_header        X-Script-Name   /calibre;
        }
    }
}
```
*Note: If using SSL in your reverse proxy on a non-standard port (e.g.12345), the following proxy_redirect line may be required:*
```
proxy_redirect http://$host/ https://$host:12345/;
```

Apache 2.4 configuration for a local server listening on port 443, mapping Calibre-Web to /calibre-web:

The following modules have to be activated: headers, proxy, rewrite.
```
Listen 443

<VirtualHost *:443>
    SSLEngine on
    SSLProxyEngine on
    SSLCipherSuite ALL:!ADH:!EXPORT56:RC4+RSA:+HIGH:+MEDIUM:+LOW:+SSLv2:+EXP:+eNULL
    SSLCertificateFile "C:\Apache24\conf\ssl\test.crt"
    SSLCertificateKeyFile "C:\Apache24\conf\ssl\test.key"

    <Location "/calibre-web" >
        RequestHeader set X-SCRIPT-NAME /calibre-web
        RequestHeader set X-SCHEME https
        ProxyPass http://localhost:8083/
        ProxyPassReverse http://localhost:8083/
    </Location>
</VirtualHost>
```

## (Optional) SSL Configuration

For configuration of calibre-web as SSL Server go to the Config page in the Admin section. Enter the certfile- and keyfile-location, optionally change port to 443 and press submit.
Afterwards the server can only be accessed via SSL. In case of a misconfiguration (wrong/invalid files) both files can be overridden via command line options
-c [certfile location] -k [keyfile location]
By using "" as file locations the server runs as non SSL server again. The correct file path can than be entered on the Config page. After the next restart without command line options the changed file paths are applied.


## Start Calibre-Web as service under Linux

Create a file "cps.service" as root in the folder /etc/systemd/system with the following content:

```[Unit]
Description=Calibre-Web

[Service]
Type=simple
User=[Username]
ExecStart=[path to python] [/PATH/TO/cps.py]
WorkingDirectory=[/PATH/TO/cps.py]

[Install]
WantedBy=multi-user.target
```

Replace the user and ExecStart with your user and foldernames.

`sudo systemctl enable cps.service`

enables the service.

## Command line options

Starting the script with `-h` lists all supported command line options
Currently supported are 2 options, which are both useful for running multiple instances of Calibre-Web

`"-p path"` allows to specify the location of the settings database
`"-g path"` allows to specify the location of the google-drive database
`"-c path"` allows to specify the location of SSL certfile, works only in combination with keyfile
`"-k path"` allows to specify the location of SSL keyfile, works only in combination with certfile<|MERGE_RESOLUTION|>--- conflicted
+++ resolved
@@ -12,13 +12,8 @@
 - full graphical setup
 - User management with fine grained per-user permissions
 - Admin interface
-<<<<<<< HEAD
 - User Interface in dutch, english, french, german, hungarian, italian, japanese, khmer, polish, russian, simplified chinese, spanish
 - OPDS feed for eBook reader apps 
-=======
-- User Interface in dutch, english, french, german, italian, japanese, khmer, polish, russian, simplified chinese, spanish
-- OPDS feed for eBook reader apps
->>>>>>> 376fb92e
 - Filter and search by titles, authors, tags, series and language
 - Create custom book collection (shelves)
 - Support for editing eBook metadata and deleting eBooks from Calibre library
